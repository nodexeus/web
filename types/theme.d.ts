--- conflicted
+++ resolved
@@ -11,11 +11,8 @@
   colorBorder: string;
   colorBorderGrey: string;
   colorDarkGrey: string;
-<<<<<<< HEAD
   colorInput: string;
-=======
   colorTooltip: string;
->>>>>>> 555a94f0
   colorLabel: string;
   colorPlaceholder: string;
   colorActive: string;
