type TableHeader = {
  key: string;
  name: string;
  width?: string;
  minWidth?: string;
  maxWidth?: string;
  textAlign?: string;
  isHiddenOnMobile?: boolean;
  component?: EmotionJSX.Element;
<<<<<<< HEAD
  dataField?: string;
  sort?: boolean;
=======
>>>>>>> 19fb7f89
};

type TableRow = {
  key: string;
  cells: TableCell[];
};

type TableCell = {
  key: string;
  component: EmotionJSX.Element;
};<|MERGE_RESOLUTION|>--- conflicted
+++ resolved
@@ -7,11 +7,18 @@
   textAlign?: string;
   isHiddenOnMobile?: boolean;
   component?: EmotionJSX.Element;
-<<<<<<< HEAD
   dataField?: string;
   sort?: boolean;
-=======
->>>>>>> 19fb7f89
+};
+
+type TableRow = {
+  key: string;
+  cells: TableCell[];
+};
+
+type TableCell = {
+  key: string;
+  component: EmotionJSX.Element;
 };
 
 type TableRow = {
