--- conflicted
+++ resolved
@@ -15,12 +15,8 @@
   background-color: var(--color-text-5-o3);
   border-radius: 8px;
   padding: 30px;
-<<<<<<< HEAD
   overflow: ${overflow};
-=======
-  overflow: hidden;
   width: 90%;
->>>>>>> 555a94f0
 
   @media ${breakpoints.fromSml} {
     padding: 70px 50px 60px;
