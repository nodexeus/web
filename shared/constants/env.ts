--- conflicted
+++ resolved
@@ -2,9 +2,5 @@
   // loadingDuration: +(process.env.NEXT_PUBLIC_LOADING_DURATION || 300),
   loadingDuration: 0,
   orgId: process.env.NEXT_PUBLIC_ORG_ID,
-<<<<<<< HEAD
-  eqmx_url: process.env.NEXT_PUBLIC_EQMX_URL,
-=======
   eqmxUrl: process.env.NEXT_PUBLIC_EQMX_URL,
->>>>>>> 4547956c
 };