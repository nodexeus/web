--- conflicted
+++ resolved
@@ -307,12 +307,8 @@
                 >
                   <AdminListTableHeader
                     index={index}
-<<<<<<< HEAD
                     canResize={index !== columnsVisible.length - 1}
-=======
->>>>>>> 6a3884cd
                     isLastColumn={index === columnsVisible.length - 1}
-                    canResize={index !== columnsVisible.length - 1}
                     initResize={initResize}
                     listAll={listAll}
                     protocols={protocols}
