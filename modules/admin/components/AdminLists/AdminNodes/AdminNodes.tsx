import { AdminList } from '../AdminList/AdminList';
import { protocolClient, nodeClient } from '@modules/grpc';
import { DateTime, NodeStatus } from '@shared/components';
import {
  AdminNodesFilterProtocol,
  AdminNodesFilterOrg,
  AdminNodesFilterUser,
  AdminNodesFilterHost,
  AdminNodesFilterRegion,
  AdminNodesFilterIp,
  AdminNodesFilterNetwork,
  AdminNodesFilterVersion,
  AdminNodesFilterStatus,
} from '@modules/admin/components';
import { AdminNodesUpgrade } from './AdminNodesUpgrade/AdminNodesUpgrade';
import { AdminNodesOrgAssign } from './AdminNodesOrgAssign/AdminNodesOrgAssign';
import { AdminNodesActions } from './AdminNodesActions/AdminNodesActions';
import { pageSize } from '@modules/admin/constants/constants';
import { Node, NodeSortField } from '@modules/grpc/library/blockjoy/v1/node';
import { SortOrder } from '@modules/grpc/library/blockjoy/common/v1/search';
import { capitalized, createAdminNodeFilters } from '@modules/admin';
import { AdminListColumn } from '@modules/admin/types/AdminListColumn';
import { useEffect, useState } from 'react';
<<<<<<< HEAD
import { Protocol } from '@modules/grpc/library/blockjoy/v1/protocol';
import { Currency } from '../../AdminFinancesByHost/Currency/Currency';
import { AdminListEditCost } from '../AdminListEditCost/AdminListEditCost';
import { BillingAmount } from '@modules/grpc/library/blockjoy/common/v1/currency';
=======
import { AdminListEditCost } from '../AdminListEditCost/AdminListEditCost';
import { BillingAmount } from '@modules/grpc/library/blockjoy/common/v1/currency';
import { Protocol } from '@modules/grpc/library/blockjoy/v1/protocol';
>>>>>>> 6a3884cd

const columns: AdminListColumn[] = [
  {
    name: 'displayName',
    width: '200px',
    sortField: NodeSortField.NODE_SORT_FIELD_DISPLAY_NAME,
    isVisible: true,
  },
  {
    name: 'nodeName',
    width: '200px',
    sortField: NodeSortField.NODE_SORT_FIELD_NODE_NAME,
    isVisible: false,
  },
  {
    name: 'dnsName',
    width: '200px',
    sortField: NodeSortField.NODE_SORT_FIELD_DNS_NAME,
    isVisible: false,
  },
  {
    name: 'nodeState',
    displayName: 'Node State',
    width: '200px',
    sortField: NodeSortField.NODE_SORT_FIELD_NODE_STATE,
    isVisible: true,
    // filterComponent: AdminNodesFilterStatus,
    // filterDropdownMinWidth: 160,
  },
  {
    name: 'cost',
    width: '100px',
    isRowClickDisabled: true,
  },
  {
    name: 'host',
    width: '200px',
    // sortField: NodeSortField.NODE_SORT_FIELD_HOST_NAME,
    isVisible: true,
    // filterComponent: AdminNodesFilterHost,
    // filterDropdownMaxWidth: 250,
    // filterDropdownMinWidth: 220,
  },
  {
    name: 'blockHeight',
    width: '190px',
    isVisible: false,
    sortField: NodeSortField.NODE_SORT_FIELD_BLOCK_HEIGHT,
  },
  {
    name: 'protocolName',
    displayName: 'protocol',
    width: '140px',
    isVisible: true,
    // filterComponent: AdminNodesFilterProtocol,
    // filterDropdownMinWidth: 200,
  },
  {
    name: 'variant',
    width: '140px',
    isVisible: true,
    // filterComponent: AdminNodesFilterNetwork,
    // filterDropdownMinWidth: 160,
    // filterDropdownMaxWidth: 200,
  },
  {
    name: 'semanticVersion',
    displayName: 'Version',
    width: '100px',
    isVisible: true,
    // filterComponent: AdminNodesFilterVersion,
    // filterDropdownMinWidth: 190,
    // filterDropdownMaxWidth: 220,
  },
  {
    name: 'ipAddress',
    width: '140px',
    isVisible: false,
    // filterComponent: AdminNodesFilterIp,
    // filterDropdownMinWidth: 140,
  },
  {
    name: 'ipGateway',
    width: '140px',
    isVisible: false,
  },
  {
    name: 'region',
    width: '140px',
    isVisible: true,
    // filterComponent: AdminNodesFilterRegion,
    // filterDropdownMinWidth: 200,
  },
  {
    name: 'address',
    width: '140px',
    displayName: 'Node Address',
    isVisible: false,
  },
  {
    name: 'orgName',
    displayName: 'Org',
    width: '100px',
    isVisible: true,
    // filterComponent: AdminNodesFilterOrg,
    // filterDropdownMinWidth: 200,
  },
  {
    name: 'createdAt',
    displayName: 'Launched On',
    width: '180px',
    sortField: NodeSortField.NODE_SORT_FIELD_CREATED_AT,
    isVisible: true,
  },
  // {
  //   name: 'createdBy',
  //   displayName: 'Launched By',
  //   width: '140px',
  //   isVisible: true,
  //   // filterComponent: AdminNodesFilterUser,
  //   // filterDropdownMaxWidth: 200,
  //   // filterDropdownMinWidth: 160,
  // },
];

export const AdminNodes = () => {
  const [protocols, setProtocols] = useState<Protocol[]>([]);

  const getList = async (
    keyword?: string,
    page?: number,
    sortField?: number,
    sortOrder?: SortOrder,
    filters?: AdminListColumn[],
  ) => {
    const sort =
      page === -1 ? undefined : [{ field: sortField!, order: sortOrder! }];

    try {
      const response = await nodeClient.listNodes(
        undefined,
        {
          keyword,
          ...createAdminNodeFilters(filters!),
        },
        {
          currentPage: page === -1 ? 0 : page!,
          itemsPerPage: page === -1 ? 50000 : pageSize,
        },
        sort,
      );

      return {
        list: response.nodes,
        total: response.total,
      };
    } catch (err) {
      return {
        list: [],
        total: 0,
      };
    }
  };

  const handleUpdate = async (nodeId: string, cost: BillingAmount) => {
    nodeClient.updateNode({
      nodeId,
      cost,
      newValues: [],
    });
  };

  const listMap = (list: Node[]) =>
    list.map((node) => {
      return {
        ...node,
        variant: node.versionKey?.variantKey,
        nodeState: (
          <NodeStatus status={node.nodeStatus?.state!} hasBorder={false} />
        ),
<<<<<<< HEAD
        region: node.placement?.scheduler?.region,
        createdAt: <DateTime date={node.createdAt!} />,
        // createdBy: node.createdBy?.resourceId,
        host: node.hostDisplayName || node.hostNetworkName,
=======
        // containerStatus: (
        //   <NodeStatus
        //     status={node.containerStatus}
        //     type="container"
        //     hasBorder={false}
        //   />
        // ),
        // syncStatus: (
        //   <NodeStatus status={node.syncStatus} type="sync" hasBorder={false} />
        // ),
        // nodeType: capitalized(convertNodeTypeToName(node.nodeType)),
        region: node.placement?.scheduler?.region,
        createdAt: <DateTime date={node.createdAt!} />,
>>>>>>> 6a3884cd
        cost: (
          <AdminListEditCost
            id={node.nodeId}
            defaultValue={node.cost?.amount?.amountMinorUnits}
            onUpdate={handleUpdate}
          />
        ),
<<<<<<< HEAD
=======
        // createdBy: node.createdBy?.resourceId,
>>>>>>> 6a3884cd
        host: node.hostDisplayName || node.hostNetworkName,
      };
    });

  const [selectedIds, setSelectedIds] = useState<string[]>([]);

  const handleIdAllSelected = (ids: string[]) => setSelectedIds(ids);

  const handleIdSelected = async (nodeId: string, isSelected: boolean) => {
    if (!isSelected) {
      setSelectedIds(selectedIds.filter((id) => id !== nodeId));
    } else if (!selectedIds?.includes(nodeId)) {
      const selectedIdsCopy = [...selectedIds];

      selectedIdsCopy.push(nodeId);
      setSelectedIds(selectedIdsCopy);
    }
  };

  useEffect(() => {
    (async () => {
      const protocolsResponse = await protocolClient.listProtocols();
      console.log('protocolsResponse', protocolsResponse);
      setProtocols(protocolsResponse.protocols);
    })();
  }, []);

  return (
    <AdminList
      name="nodes"
      idPropertyName="nodeId"
      defaultSortField={NodeSortField.NODE_SORT_FIELD_CREATED_AT}
      defaultSortOrder={SortOrder.SORT_ORDER_DESCENDING}
      columns={columns}
      getList={getList}
      listMap={listMap}
      selectedIds={selectedIds}
      protocols={protocols}
      onIdSelected={handleIdSelected}
      onIdAllSelected={handleIdAllSelected}
      additionalHeaderButtons={[
        AdminNodesUpgrade,
        AdminNodesOrgAssign,
        AdminNodesActions,
      ]}
    />
  );
};<|MERGE_RESOLUTION|>--- conflicted
+++ resolved
@@ -21,16 +21,10 @@
 import { capitalized, createAdminNodeFilters } from '@modules/admin';
 import { AdminListColumn } from '@modules/admin/types/AdminListColumn';
 import { useEffect, useState } from 'react';
-<<<<<<< HEAD
 import { Protocol } from '@modules/grpc/library/blockjoy/v1/protocol';
 import { Currency } from '../../AdminFinancesByHost/Currency/Currency';
 import { AdminListEditCost } from '../AdminListEditCost/AdminListEditCost';
 import { BillingAmount } from '@modules/grpc/library/blockjoy/common/v1/currency';
-=======
-import { AdminListEditCost } from '../AdminListEditCost/AdminListEditCost';
-import { BillingAmount } from '@modules/grpc/library/blockjoy/common/v1/currency';
-import { Protocol } from '@modules/grpc/library/blockjoy/v1/protocol';
->>>>>>> 6a3884cd
 
 const columns: AdminListColumn[] = [
   {
@@ -211,26 +205,10 @@
         nodeState: (
           <NodeStatus status={node.nodeStatus?.state!} hasBorder={false} />
         ),
-<<<<<<< HEAD
         region: node.placement?.scheduler?.region,
         createdAt: <DateTime date={node.createdAt!} />,
         // createdBy: node.createdBy?.resourceId,
         host: node.hostDisplayName || node.hostNetworkName,
-=======
-        // containerStatus: (
-        //   <NodeStatus
-        //     status={node.containerStatus}
-        //     type="container"
-        //     hasBorder={false}
-        //   />
-        // ),
-        // syncStatus: (
-        //   <NodeStatus status={node.syncStatus} type="sync" hasBorder={false} />
-        // ),
-        // nodeType: capitalized(convertNodeTypeToName(node.nodeType)),
-        region: node.placement?.scheduler?.region,
-        createdAt: <DateTime date={node.createdAt!} />,
->>>>>>> 6a3884cd
         cost: (
           <AdminListEditCost
             id={node.nodeId}
@@ -238,11 +216,6 @@
             onUpdate={handleUpdate}
           />
         ),
-<<<<<<< HEAD
-=======
-        // createdBy: node.createdBy?.resourceId,
->>>>>>> 6a3884cd
-        host: node.hostDisplayName || node.hostNetworkName,
       };
     });
 
