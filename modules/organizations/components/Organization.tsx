--- conflicted
+++ resolved
@@ -16,21 +16,13 @@
   TableSkeleton,
 } from '@shared/components';
 import { useDeleteOrganization } from '../hooks/useDeleteOrganization';
-<<<<<<< HEAD
-import { useGetOrganizationById } from '../hooks/useGetOrganizationById';
-=======
 import { useGetOrganization } from '../hooks/useGetOrganization';
 import { Members } from './Members/Members';
->>>>>>> bd5bd6c5
 
 const Organization: NextPage = () => {
   const router = useRouter();
   const { id } = router.query;
-<<<<<<< HEAD
-  const { getOrganization, organization, isLoading } = useGetOrganizationById();
-=======
   const { getOrganization, organization, isLoading } = useGetOrganization();
->>>>>>> bd5bd6c5
   const { deleteOrganization } = useDeleteOrganization();
 
   const handleDelete = async () => deleteOrganization(queryAsString(id));
@@ -66,19 +58,6 @@
             />
             <DetailsTable bodyElements={details ?? []} />
             <div css={[spacing.top.xLarge]} />
-<<<<<<< HEAD
-            <h2 css={[spacing.bottom.large]}>Members</h2>
-            <MembersTable organizationId={organization?.id} />
-            <div css={[spacing.top.xLarge]} />
-            <DangerZone
-              elementName="Organization"
-              elementNameToCompare={organization?.name ?? ''}
-              handleDelete={handleDelete}
-            ></DangerZone>
-          </>
-        )}
-      </PageSection>
-=======
             <Members id={queryAsString(id)} />
             <div css={[spacing.top.xLarge]} />
           </>
@@ -93,7 +72,6 @@
           ></DangerZone>
         </PageSection>
       )}
->>>>>>> bd5bd6c5
     </>
   );
 };
