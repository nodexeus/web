import { isResponeMetaObject } from '@modules/auth';
import { ApplicationError } from '@modules/auth/utils/Errors';
import { apiClient } from '@modules/client';
import { toast } from 'react-toastify';
import { useRecoilState } from 'recoil';
import { organizationAtoms } from '../store/organizationAtoms';
import { useGetOrganizations } from './useGetOrganizations';

export function useDeleteOrganization() {
  const { updateOrganizations } = useGetOrganizations();

  const [loadingState, setLoadingState] = useRecoilState(
    organizationAtoms.organizationLoadingState,
  );

  const deleteOrganization = async (id: string) => {
    setLoadingState('loading');
    const response = await apiClient.deleteOrganization(id);
    console.log('response', response);

<<<<<<< HEAD
    if (isResponeMetaObject(response)) {
      updateOrganizations(id);
=======
    console.log('deleteOrganization', response);

    /* TODO: temporary fix - API for node deletion doesn't return success response, but instead code 25 (Record not found) */
    if (isResponeMetaObject(response) || response?.code === 25) {
>>>>>>> c10ef74e
      setLoadingState('finished');
      toast.success('Deleted successfully');
    } else {
      setLoadingState('finished');
      toast.error('Delete failed');
      throw new ApplicationError('DeleteOrganization', 'Delete Failed');
    }
  };

  return {
    loading: loadingState === 'initializing' || loadingState === 'loading',
    deleteOrganization,
  };
}<|MERGE_RESOLUTION|>--- conflicted
+++ resolved
@@ -16,17 +16,10 @@
   const deleteOrganization = async (id: string) => {
     setLoadingState('loading');
     const response = await apiClient.deleteOrganization(id);
-    console.log('response', response);
-
-<<<<<<< HEAD
-    if (isResponeMetaObject(response)) {
-      updateOrganizations(id);
-=======
     console.log('deleteOrganization', response);
 
     /* TODO: temporary fix - API for node deletion doesn't return success response, but instead code 25 (Record not found) */
     if (isResponeMetaObject(response) || response?.code === 25) {
->>>>>>> c10ef74e
       setLoadingState('finished');
       toast.success('Deleted successfully');
     } else {
