--- conflicted
+++ resolved
@@ -20,23 +20,10 @@
   const getProvisionToken = async () => {
     const userId = repository?.getIdentity()?.id;
 
-<<<<<<< HEAD
-    try {
-      console.log('getProvisionToken', {
-        userId,
-        orgId,
-      });
-
-      const response: any = await organizationClient.getProvisionToken(
-        userId!,
-        orgId!,
-      );
-=======
     const response: any = await organizationClient.getProvisionToken(
       userId!,
       orgId!,
     );
->>>>>>> 6f13a758
 
     checkForTokenError(response);
 
