import { useIdentityRepository } from '@modules/auth';
import { Badge, Button } from '@shared/components';
import { useRecoilValue } from 'recoil';
import { flex } from 'styles/utils.flex.styles';
import { spacing } from 'styles/utils.spacing.styles';
import { organizationAtoms } from '../store/organizationAtoms';
import IconClose from '@public/assets/icons/close-12.svg';
import {
  Permissions,
  useHasPermissions,
} from '@modules/auth/hooks/useHasPermissions';
<<<<<<< HEAD
import { MemberAndInvitation } from './mapMembersAndInvitations';
=======
import { escapeHtml } from '@shared/utils/escapeHtml';
>>>>>>> 6e6c32ef

export enum Action {
  revoke = 'revoke',
  remove = 'remove ',
  resend = 'resend ',
}

export type Member = {
  user_id?: string | undefined;
  org_id?: string | undefined;
  email?: string;
  invitation_id?: string | undefined;
  isPending?: boolean;
};

export type Methods = {
  action: (action: Action, orgMember: Member) => void;
  reset: VoidFunction;
  resend: (orgMember: Member) => void;
};

export const mapOrganizationMembersToRows = (
  membersAndInvitations?: any,
  methods?: Methods,
) => {
  const repository = useIdentityRepository();
  const userId = repository?.getIdentity()?.id;

  const selectedOrganization = useRecoilValue(
    organizationAtoms.selectedOrganization,
  );

  const canCreateMember: boolean = useHasPermissions(
    selectedOrganization?.currentUser?.role!,
    Permissions.CREATE_MEMBER,
  );
  const canRemoveMember: boolean = useHasPermissions(
    selectedOrganization?.currentUser?.role!,
    Permissions.DELETE_MEMBER,
  );

  const handleRemoveMember = async (
    user_id: string,
    org_id: string,
    email: string,
  ) => {
    methods?.action(Action.remove, { user_id, org_id, email });
  };

  const handleRevokeInvitation = (invitation_id: string, email: string) => {
    methods?.action(Action.revoke, { invitation_id, email });
  };

  const handleResendInvitation = (
    invitation_id: string,
    email: string,
    org_id: string,
  ) => {
    methods?.resend({ invitation_id, email, org_id });
  };

  const headers = [
    {
      name: 'Email',
      key: '1',
      width: '40%',
      dataField: 'email',
      sort: true,
    },
    {
      name: '',
      key: '2',
      width: '10%',
      textAlign: 'right',
    },
    {
      name: '',
      key: '3',
      width: '5%',
      textAlign: 'right',
    },
  ];

<<<<<<< HEAD
  const rows = membersAndInvitations?.map(
    (member: MemberAndInvitation, idx: string) => ({
      key: member.id ?? `${idx}`,
      cells: [
        {
          key: '1',
          component: (
            <div css={flex.display.inline}>
              <p>{member.email}</p>
              {member.isPending && (
                <Badge
                  color="note"
                  style="outline"
                  customCss={[spacing.left.small]}
                >
                  Pending
                </Badge>
              )}
            </div>
          ),
        },
        {
          key: '2',
          component:
            member.isPending && canCreateMember ? (
              <span
                css={spacing.right.medium}
                style={{ textAlign: 'right', width: '100%', display: 'block' }}
=======
  const rows = allMembers?.map((member, idx) => ({
    key: member.id ?? `${idx}`,
    cells: [
      {
        key: '1',
        component: (
          <div css={flex.display.inline}>
            <p>{escapeHtml(member.email!)}</p>
            {member.isPending && (
              <Badge
                color="note"
                style="outline"
                customCss={[spacing.left.small]}
>>>>>>> 6e6c32ef
              >
                <Button
                  type="button"
                  onClick={() =>
                    handleResendInvitation(
                      member.invitationId!,
                      member.email!,
                      selectedOrganization?.id!,
                    )
                  }
                  style="outline"
                  size="small"
                >
                  Resend
                </Button>
              </span>
            ) : null,
        },
        {
          key: '3',
          component: (
            <>
              {canRemoveMember ? (
                !member.isPending ? (
                  member.id !== userId && (
                    <Button
                      type="button"
                      tooltip="Remove"
                      style="icon"
                      size="medium"
                      onClick={() =>
                        handleRemoveMember(
                          member?.id!,
                          selectedOrganization?.id!,
                          member?.email!,
                        )
                      }
                    >
                      <IconClose />
                    </Button>
                  )
                ) : (
                  <Button
                    type="button"
                    tooltip="Cancel"
                    style="icon"
                    size="medium"
                    onClick={() =>
                      handleRevokeInvitation(
                        member?.invitationId!,
                        member?.email!,
                      )
                    }
                  >
                    <IconClose />
                  </Button>
                )
              ) : null}
            </>
          ),
        },
      ],
    }),
  );

  return {
    rows,
    headers,
  };
};<|MERGE_RESOLUTION|>--- conflicted
+++ resolved
@@ -9,11 +9,8 @@
   Permissions,
   useHasPermissions,
 } from '@modules/auth/hooks/useHasPermissions';
-<<<<<<< HEAD
 import { MemberAndInvitation } from './mapMembersAndInvitations';
-=======
 import { escapeHtml } from '@shared/utils/escapeHtml';
->>>>>>> 6e6c32ef
 
 export enum Action {
   revoke = 'revoke',
@@ -97,37 +94,8 @@
     },
   ];
 
-<<<<<<< HEAD
   const rows = membersAndInvitations?.map(
     (member: MemberAndInvitation, idx: string) => ({
-      key: member.id ?? `${idx}`,
-      cells: [
-        {
-          key: '1',
-          component: (
-            <div css={flex.display.inline}>
-              <p>{member.email}</p>
-              {member.isPending && (
-                <Badge
-                  color="note"
-                  style="outline"
-                  customCss={[spacing.left.small]}
-                >
-                  Pending
-                </Badge>
-              )}
-            </div>
-          ),
-        },
-        {
-          key: '2',
-          component:
-            member.isPending && canCreateMember ? (
-              <span
-                css={spacing.right.medium}
-                style={{ textAlign: 'right', width: '100%', display: 'block' }}
-=======
-  const rows = allMembers?.map((member, idx) => ({
     key: member.id ?? `${idx}`,
     cells: [
       {
@@ -140,7 +108,6 @@
                 color="note"
                 style="outline"
                 customCss={[spacing.left.small]}
->>>>>>> 6e6c32ef
               >
                 <Button
                   type="button"
