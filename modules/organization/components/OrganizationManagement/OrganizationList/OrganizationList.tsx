import { spacing } from 'styles/utils.spacing.styles';
import { AllOrganizationsTable } from './OrganizationListTable';
import { styles } from './OrganizationList.styles';
<<<<<<< HEAD
import { useRecoilValue, useSetRecoilState } from 'recoil';
import { useGetOrganizations } from '../../../hooks/useGetOrganizations';
import { Button, TableSkeleton } from '@shared/components';
import { layoutState } from '@modules/layout/store/layoutAtoms';
import { useOrganizationsUIContext } from '@modules/organization/ui/OrganizationsUIContext';
import { useEffect, useMemo, useState } from 'react';
import { organizationAtoms } from '@modules/organization/store/organizationAtoms';
=======
import { useRecoilValue } from 'recoil';
import { useGetOrganizations } from '../../../hooks/useGetOrganizations';
import { Button, TableSkeleton } from '@shared/components';
import { useOrganizationsUIContext } from '@modules/organization/ui/OrganizationsUIContext';
import { useMemo } from 'react';
import { organizationAtoms } from '@modules/organization/store/organizationAtoms';
import { useEffect, useState } from 'react';
import { OrganizationAdd } from '@modules/organization';
import IconOrganizations from '@public/assets/icons/organization-16.svg';
>>>>>>> 550e7af9
import { useRouter } from 'next/router';
import { OrganizationAdd } from './OrganizationAdd/OrganizationAdd';
import IconOrganizations from '@public/assets/icons/organization-16.svg';

export const OrganizationsList = () => {
  const organizationUIContext = useOrganizationsUIContext();
  const organizationUIProps = useMemo(() => {
    return {
      queryParams: organizationUIContext.queryParams,
      setQueryParams: organizationUIContext.setQueryParams,
    };
  }, [organizationUIContext]);
  const router = useRouter();
  const { add } = router.query;

  const { isLoading } = useGetOrganizations();
  const organizationsActive = useRecoilValue(
    organizationAtoms.organizationsActive(organizationUIProps.queryParams),
  );

  const [isAdding, setIsAdding] = useState<boolean>(false);

<<<<<<< HEAD
  const organizationUIContext = useOrganizationsUIContext();
  const organizationUIProps = useMemo(() => {
    return {
      queryParams: organizationUIContext.queryParams,
      setQueryParams: organizationUIContext.setQueryParams,
    };
  }, [organizationUIContext]);

  const { isLoading } = useGetOrganizations();
  const organizationsActive = useRecoilValue(
    organizationAtoms.organizationsActive(organizationUIProps.queryParams),
  );

=======
>>>>>>> 550e7af9
  useEffect(() => {
    if (router.isReady && add) {
      setIsAdding(true);
    }
  }, [router.isReady, add]);

  return (
    <div css={styles.wrapper}>
      <header css={[styles.header, spacing.bottom.large]}>
        All Organizations
        {!isAdding && (
          <Button
            size="small"
            style="outline"
            onClick={() => setIsAdding(true)}
          >
            <span css={styles.addIcon}>
              <IconOrganizations />
            </span>
            Add New
          </Button>
        )}
      </header>
      {isAdding && <OrganizationAdd setIsAdding={setIsAdding} />}
      <section css={spacing.top.large}>
        {isLoading === 'initializing' ? (
          <TableSkeleton />
        ) : (
          <AllOrganizationsTable
            organizations={organizationsActive}
            isLoading={isLoading}
            queryParams={organizationUIProps.queryParams}
            setQueryParams={organizationUIProps.setQueryParams}
          />
        )}
      </section>
    </div>
  );
};<|MERGE_RESOLUTION|>--- conflicted
+++ resolved
@@ -1,15 +1,7 @@
 import { spacing } from 'styles/utils.spacing.styles';
 import { AllOrganizationsTable } from './OrganizationListTable';
 import { styles } from './OrganizationList.styles';
-<<<<<<< HEAD
-import { useRecoilValue, useSetRecoilState } from 'recoil';
-import { useGetOrganizations } from '../../../hooks/useGetOrganizations';
-import { Button, TableSkeleton } from '@shared/components';
 import { layoutState } from '@modules/layout/store/layoutAtoms';
-import { useOrganizationsUIContext } from '@modules/organization/ui/OrganizationsUIContext';
-import { useEffect, useMemo, useState } from 'react';
-import { organizationAtoms } from '@modules/organization/store/organizationAtoms';
-=======
 import { useRecoilValue } from 'recoil';
 import { useGetOrganizations } from '../../../hooks/useGetOrganizations';
 import { Button, TableSkeleton } from '@shared/components';
@@ -17,9 +9,6 @@
 import { useMemo } from 'react';
 import { organizationAtoms } from '@modules/organization/store/organizationAtoms';
 import { useEffect, useState } from 'react';
-import { OrganizationAdd } from '@modules/organization';
-import IconOrganizations from '@public/assets/icons/organization-16.svg';
->>>>>>> 550e7af9
 import { useRouter } from 'next/router';
 import { OrganizationAdd } from './OrganizationAdd/OrganizationAdd';
 import IconOrganizations from '@public/assets/icons/organization-16.svg';
@@ -42,22 +31,6 @@
 
   const [isAdding, setIsAdding] = useState<boolean>(false);
 
-<<<<<<< HEAD
-  const organizationUIContext = useOrganizationsUIContext();
-  const organizationUIProps = useMemo(() => {
-    return {
-      queryParams: organizationUIContext.queryParams,
-      setQueryParams: organizationUIContext.setQueryParams,
-    };
-  }, [organizationUIContext]);
-
-  const { isLoading } = useGetOrganizations();
-  const organizationsActive = useRecoilValue(
-    organizationAtoms.organizationsActive(organizationUIProps.queryParams),
-  );
-
-=======
->>>>>>> 550e7af9
   useEffect(() => {
     if (router.isReady && add) {
       setIsAdding(true);
