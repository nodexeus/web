--- conflicted
+++ resolved
@@ -1,10 +1,6 @@
 import { useGetOrganizationMembers } from '@modules/organization/hooks/useGetMembers';
 import { Button, Table } from '@shared/index';
-<<<<<<< HEAD
-import { ChangeEvent, useState, useMemo } from 'react';
-=======
 import { useMemo, useState } from 'react';
->>>>>>> 2c8deabb
 import { spacing } from 'styles/utils.spacing.styles';
 import { styles } from './OrganizationMembers.styles';
 import { OrganizationInvite } from './OrganizationInvite/OrganizationInvite';
@@ -51,20 +47,6 @@
       organizationMembersUIProps.queryParams,
     ),
   );
-<<<<<<< HEAD
-
-  const members = useRecoilValue(organizationAtoms.organizationMembers);
-  const invitations = useRecoilValue(
-    organizationAtoms.organizationSentInvitations,
-  );
-
-  const membersAndInvitationsActiveCount = useRecoilValue(
-    organizationAtoms.organizationMembersAndInvitationsFiltered(
-      organizationMembersUIProps.queryParams,
-    ),
-  ).length;
-=======
->>>>>>> 2c8deabb
 
   const members = useRecoilValue(organizationAtoms.organizationMembers);
   const invitations = useRecoilValue(
@@ -100,13 +82,6 @@
     Permissions.CREATE_MEMBER,
   );
 
-<<<<<<< HEAD
-  const handleInviteeEmailChanged = (e: ChangeEvent<HTMLInputElement>) => {
-    //setInviteeEmail(e.target.value);
-  };
-
-=======
->>>>>>> 2c8deabb
   const handleInviteClicked = (email: string) => {
     setIsInviting(true);
 
@@ -192,22 +167,15 @@
           onCancelClicked={() => setActiveView('list')}
         />
       )}
-<<<<<<< HEAD
-      <Table
-=======
       <MembersTable
->>>>>>> 2c8deabb
         isLoading={isLoading}
         headers={headers}
         rows={rows}
         verticalAlign="middle"
         fixedRowHeight="74px"
-<<<<<<< HEAD
-=======
         total={membersAndInvitationsActiveCount}
         properties={organizationMembersUIProps.queryParams}
         onTableChange={handleTableChange}
->>>>>>> 2c8deabb
       />
       {activeView === 'action' && (
         <OrganizationDialog
