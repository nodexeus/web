import { useGetOrganizationMembers } from '@modules/organization/hooks/useGetMembers';
import { Button, checkIfValidEmail, Table } from '@shared/index';
import { ChangeEvent, useEffect, useState } from 'react';
import { spacing } from 'styles/utils.spacing.styles';
import { styles } from './OrganizationMembers.styles';
import { OrganizationInvite } from './OrganizationInvite/OrganizationInvite';
import { useInviteMembers } from '@modules/organization/hooks/useInviteMembers';
import {
  organizationAtoms,
  useInvitations,
  useResendInvitation,
} from '@modules/organization';
import {
  Action,
  mapOrganizationMembersToRows,
  Member,
} from '@modules/organization/utils/mapOrganizationMembersToRows';
import PersonIcon from '@public/assets/icons/person-12.svg';
import { toast } from 'react-toastify';
import { checkIfExists } from '@modules/organization/utils/checkIfExists';
import { OrganizationDialog } from './OrganizationDialog/OrganizationDialog';
import { useRecoilState, useRecoilValue } from 'recoil';
import { Permissions, useHasPermissions } from '@modules/auth/hooks/useHasPermissions';

export type MembersProps = {
  id?: string;
};

export const Members = ({ id }: MembersProps) => {
  const { inviteMembers } = useInviteMembers();

  const { resendInvitation } = useResendInvitation();

  const {
    getOrganizationMembers,
    organizationMembers,
    isLoading,
    pageIndex,
    setPageIndex,
  } = useGetOrganizationMembers();

  const { getSentInvitations, sentInvitations } = useInvitations();

  const [activeView, setActiveView] =
    useState<string | 'list' | 'invite'>('list');

  const [emails, setEmails] = useState<string[]>();
  const [isDisabled, setIsDisabled] = useState<boolean>(true);

  const selectedOrganization = useRecoilValue(organizationAtoms.selectedOrganization);

  const canCreateMember: boolean = useHasPermissions(selectedOrganization?.currentUser?.role!, Permissions.CREATE_MEMBER);

  const handleTextareaChanged = (e: ChangeEvent<HTMLInputElement>) => {
    const isValid = checkIfValidEmail(e.target.value);

    if (isValid) {
      setIsDisabled(false);
      setEmails([e.target.value]);
    } else {
      setIsDisabled(true);
    }
  };

  const handlePageClicked = (index: number) => {
    setPageIndex(index);
  };

  const handleInviteClicked = () => {
    const isMemberOrInvited = checkIfExists(
      organizationMembers,
      sentInvitations,
      emails![0],
    );

    if (!isMemberOrInvited) {
      inviteMembers(emails!, () => {
        getSentInvitations(id!);
        setActiveView('list');
        setPageIndex(0);
      });
    } else {
      if (isMemberOrInvited === 'member') {
        toast.error('Already a member');
      } else {
        toast.error('Already invited');
      }
    }
  };

  const handleAddMembersClicked = () => {
    setActiveView('invite');
  };

  const [activeMember, setActiveMember] = useState<Member | null>(null);
  const [activeAction, setActiveAction] = useState<Action | null>(null);

  useEffect(() => {
    if (id) {
      getOrganizationMembers(id);
      canCreateMember && getSentInvitations(id);
    }
    return () => setPageIndex(0);
  }, [id]);

  const methods = {
    action: (action: Action, orgMember: Member) => {
      setActiveView('action');
      setActiveAction(action);
      setActiveMember(orgMember);
    },
    reset: () => {
      setActiveView('list');
      setActiveAction(null);
      setActiveMember(null);
    },
    resend: (orgMember: Member) =>
      resendInvitation(orgMember.email!, orgMember.invitation_id!),
  };

  const { headers, rows } = mapOrganizationMembersToRows(
    organizationMembers,
    sentInvitations,
    methods,
  );

  return (
    <>
      <h2 css={[styles.h2, spacing.bottom.large]}>
        Members
        {activeView === 'list' && canCreateMember && !selectedOrganization?.personal && (
          <Button
            onClick={handleAddMembersClicked}
            style="outline"
            size="small"
          >
            <PersonIcon />
            Add Member
          </Button>
        )}
      </h2>
      {activeView === 'invite' && (
        <OrganizationInvite
          hasTextareaValue={!isDisabled}
          onInviteClicked={handleInviteClicked}
          onCancelClicked={() => setActiveView('list')}
          onTextareaChanged={handleTextareaChanged}
        />
      )}
      <Table
<<<<<<< HEAD
        pageSize={10}
=======
        pageSize={8}
>>>>>>> 0145248b
        pageIndex={pageIndex}
        onPageClicked={handlePageClicked}
        isLoading={isLoading}
        headers={headers}
        rows={rows}
        verticalAlign="middle"
        fixedRowHeight="74px"
      />
      {activeView === 'action' && (
        <OrganizationDialog
          activeMember={activeMember!}
          activeAction={activeAction!}
          onHide={methods.reset}
        />
      )}
    </>
  );
};

export default Members;<|MERGE_RESOLUTION|>--- conflicted
+++ resolved
@@ -148,11 +148,7 @@
         />
       )}
       <Table
-<<<<<<< HEAD
-        pageSize={10}
-=======
         pageSize={8}
->>>>>>> 0145248b
         pageIndex={pageIndex}
         onPageClicked={handlePageClicked}
         isLoading={isLoading}
