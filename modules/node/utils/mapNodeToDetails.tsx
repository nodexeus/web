import {
  Node,
  NodeProperty,
  NodeType,
  UiType,
} from '@modules/grpc/library/blockjoy/v1/node';
import { Copy } from '@shared/components';
import { escapeHtml } from '@shared/utils/escapeHtml';
import { LockedSwitch, NodeTypeConfigLabel } from '../components/Shared';
import { blockchainPortList } from '@shared/constants/lookups';

const formatter = new Intl.DateTimeFormat('en-US');

export const mapNodeToDetails = (node: Node) => {
  if (!node?.nodeType) return [];

  /**TODO: remove the mocked data to real data*/
<<<<<<< HEAD
  const nodeUrl = (
    <>
      <a target="_blank" rel="noopener noreferrer" href="https://blockjoy.com/">
        https://127.0.0.12/node
      </a>
      <Copy value="https://blockjoy.com/" />
    </>
  );
=======
  const nodeUrl = `http://${node.ip}:${
    blockchainPortList.find(
      (p) => p.name === node.blockchainName.toLocaleLowerCase(),
    )?.port
  }`;
>>>>>>> 248717eb

  const details: {
    label: string | any;
    data: any | undefined;
  }[] = [
<<<<<<< HEAD
    { label: 'IP Address', data: node.ip || '-' },
=======
>>>>>>> 248717eb
    { label: 'Node Address', data: node.address || '-' },
    { label: 'IP Address', data: node.ip || '-' },
    { label: 'Gateway IP', data: node.ipGateway || '-' },
    {
      label: 'Version',
      data: node.version || 'Latest',
    },
    {
      label: 'Network',
      data: node.network || '-',
    },
  ];

  /** Validators should have no url*/
  if (node.nodeType !== NodeType.NODE_TYPE_VALIDATOR) {
    details.unshift({
      label: 'RPC URL',
      data:
        (
          <>
            <a target="_blank" rel="noopener noreferrer" href={nodeUrl}>
              {nodeUrl}
            </a>
            <Copy value="https://blockjoy.com/" />
          </>
        ) || '-',
    });
  }

  details.push(
    ...node.properties
      ?.filter(
        (property: NodeProperty) =>
          property.uiType !== UiType.UI_TYPE_FILE_UPLOAD &&
          property.uiType !== UiType.UI_TYPE_PASSWORD,
      )
      .map((property: NodeProperty) => ({
        label: <NodeTypeConfigLabel>{property.name}</NodeTypeConfigLabel>,
        data:
          property.value === 'null' ? (
            '-'
          ) : property.uiType === UiType.UI_TYPE_SWITCH ? (
            <LockedSwitch
              tooltip="You will be able to enable Self Hosting after BETA."
              isChecked={property.value === 'true' ? true : false}
            />
          ) : (
            escapeHtml(property.value!)
          ),
      })),
  );

  return details;
};<|MERGE_RESOLUTION|>--- conflicted
+++ resolved
@@ -15,31 +15,16 @@
   if (!node?.nodeType) return [];
 
   /**TODO: remove the mocked data to real data*/
-<<<<<<< HEAD
-  const nodeUrl = (
-    <>
-      <a target="_blank" rel="noopener noreferrer" href="https://blockjoy.com/">
-        https://127.0.0.12/node
-      </a>
-      <Copy value="https://blockjoy.com/" />
-    </>
-  );
-=======
   const nodeUrl = `http://${node.ip}:${
     blockchainPortList.find(
       (p) => p.name === node.blockchainName.toLocaleLowerCase(),
     )?.port
   }`;
->>>>>>> 248717eb
 
   const details: {
     label: string | any;
     data: any | undefined;
   }[] = [
-<<<<<<< HEAD
-    { label: 'IP Address', data: node.ip || '-' },
-=======
->>>>>>> 248717eb
     { label: 'Node Address', data: node.address || '-' },
     { label: 'IP Address', data: node.ip || '-' },
     { label: 'Gateway IP', data: node.ipGateway || '-' },
