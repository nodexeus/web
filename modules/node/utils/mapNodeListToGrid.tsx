--- conflicted
+++ resolved
@@ -16,10 +16,7 @@
     line-height: 1.6;
   `,
   tags: (hasTags?: boolean) => css`
-<<<<<<< HEAD
     padding: 2px 0;
-=======
->>>>>>> 1002e383
     min-width: ${hasTags ? '200px' : '30px'};
     width: ${hasTags ? '100%' : 'auto'};
   `,
@@ -59,7 +56,6 @@
               downloadingTotal={progress?.total}
             />
           }
-<<<<<<< HEAD
           middleRow={
             <>
               <div css={styles.tags(Boolean(node.tags?.tags.length))}>
@@ -70,12 +66,6 @@
                 {node.network}
               </p>
             </>
-=======
-          topRow={
-            <div css={styles.tags(Boolean(node.tags?.tags.length))}>
-              <NodeTags node={node} itemsPerView={2} />
-            </div>
->>>>>>> 1002e383
           }
           {...(!Boolean(node.tags?.tags.length) && {
             middleRow: (
