import { NodeStatus } from '../components/NodeStatus/NodeStatus';
import { TableGridCell } from '@shared/components';
import { nodeTypeList } from '@shared/constants/lookups';
import { BlockchainIcon } from '@shared/components';

export const toGrid = (
  nodeList: BlockjoyNode[],
  onCellClick: (args0: any) => void,
) => {
  return nodeList?.map((node: any) => {
<<<<<<< HEAD
    // TODO: delete the replace ASAP!!!
    // const node_type = node.type.replace('}{', '},{');

    let error = '';

    try {
      JSON.parse(node.type);
    } catch (e) {
      console.log('JSON', node.type.toString());
      console.log('e', e);
    }

    const parsedJSON = JSON.parse(node.type);

    console.log('parsedJSON', parsedJSON);

=======
>>>>>>> 2ab81077
    return {
      key: node.id,
      component: (
        <TableGridCell
          key={node.id}
          onCellClick={() => onCellClick({ key: node.id })}
          cellTitle={node.name}
          cellIcon={<BlockchainIcon blockchainId={node.blockchainId} />}
          cellStatus={<NodeStatus hasBorder status={node.status} />}
          cellType={
            nodeTypeList.find((n) => n.id === JSON.parse(node.type).id)?.name
          }
        />
      ),
    };
  });
};<|MERGE_RESOLUTION|>--- conflicted
+++ resolved
@@ -8,25 +8,6 @@
   onCellClick: (args0: any) => void,
 ) => {
   return nodeList?.map((node: any) => {
-<<<<<<< HEAD
-    // TODO: delete the replace ASAP!!!
-    // const node_type = node.type.replace('}{', '},{');
-
-    let error = '';
-
-    try {
-      JSON.parse(node.type);
-    } catch (e) {
-      console.log('JSON', node.type.toString());
-      console.log('e', e);
-    }
-
-    const parsedJSON = JSON.parse(node.type);
-
-    console.log('parsedJSON', parsedJSON);
-
-=======
->>>>>>> 2ab81077
     return {
       key: node.id,
       component: (
