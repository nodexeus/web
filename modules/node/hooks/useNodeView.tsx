--- conflicted
+++ resolved
@@ -6,11 +6,8 @@
 import { useRecoilState } from 'recoil';
 import { nodeAtoms } from '../store/nodeAtoms';
 import { NodeTypeConfigLabel, LockedSwitch } from '@shared/components';
-<<<<<<< HEAD
 import { useNodeList } from './useNodeList';
-=======
 import { checkForTokenError } from 'utils/checkForTokenError';
->>>>>>> b3a72cfe
 
 type Args = string | string[] | undefined;
 
