import { useRouter } from 'next/router';
import { useSetRecoilState, useRecoilState, SetterOrUpdater } from 'recoil';
import { nodeAtoms } from '../store/nodeAtoms';
import { layoutState } from '@modules/layout/store/layoutAtoms';
import { apiClient } from '@modules/client';
import { useIdentityRepository } from '@modules/auth';
import { InitialQueryParams } from '../ui/NodeUIHelpers';
import { useRef } from 'react';
import { isInQuery } from '../utils/isInQuery';
import { getInitialQueryParams } from '../ui/NodeUIContext';
import { useNodeMetrics } from './useNodeMetrics';
import { removeQueryParams } from 'utils/removeQueryParams';

export const useNodeList = () => {
  const router = useRouter();
  const repository = useIdentityRepository();

  const setIsLoading = useSetRecoilState(nodeAtoms.isLoading);
  const setPreloadNodes = useSetRecoilState(nodeAtoms.preloadNodes);

  const [nodeList, setNodeList] = useRecoilState(nodeAtoms.nodeList);
  const setHasMore = useSetRecoilState(nodeAtoms.hasMoreNodes);

  const isUpdated = useRef(false);

  const { loadMetrics } = useNodeMetrics();

  let total = 0;

  const handleNodeClick = (args: any) => {
    router.push(`${router.pathname}/${args.key}`);
  };

  const loadNodes = async (
    queryParams?: InitialQueryParams,
    showLoader: boolean = true,
  ) => {
    if (!queryParams) {
      const savedQueryParams = getInitialQueryParams();
      queryParams = savedQueryParams;
    }

    const loadingState =
      queryParams.pagination.current_page === 1 ? 'initializing' : 'loading';

    if (showLoader) {
      setIsLoading(loadingState);
    }

    setHasMore(false);

    const org_id = repository?.getIdentity()?.defaultOrganization?.id;

    const nodes: any = await apiClient.listNodes(
      org_id!,
      queryParams.filter,
      queryParams.pagination,
    );

    setPreloadNodes(nodes.length);

    if (queryParams.pagination.current_page === 1) {
      // TODO: get total nodes from listNodes API and move metrics to separate component
      const totalNodes: number | undefined = await loadMetrics(true);

      if (totalNodes) total = totalNodes;
    }

    // TODO: (maybe) remove - added for better UI
    // if (!(nodes.length === 0 || queryParams.pagination.current_page === 1))
    //   await new Promise((r) => setTimeout(r, 600));

    if (queryParams.pagination.current_page === 1) {
      setNodeList(nodes);
    } else {
      const newNodes = [...nodeList, ...nodes];
      setNodeList(newNodes);
    }

    // TODO: has to be improved once the total nodes count is received (doesn't work with filtering)
    const hasMoreNodes =
      queryParams.pagination.current_page *
        queryParams.pagination.items_per_page <
      (total ?? Infinity);

    setHasMore(hasMoreNodes);

    setPreloadNodes(0);

    setIsLoading('finished');
  };

  // const updateNodeList = async (node: BlockjoyNode) => {
  //   if (isUpdated.current) return;
  //   const isInRoute = Boolean(router.query.created);
  //   if (!isInRoute) return;
  //   const isInTheList = nodeList.some((nl) => nl.id === node.id);
  //   const isInTheQuery = isInQuery(node);
  //   if (!isInTheList && isInTheQuery) {
  //     setNodeList((prevNodeList) => [node, ...prevNodeList]);
  //   }
  //   await loadMetrics();
  //   removeQueryParams(router, ['created']);
  //   isUpdated.current = true;
  // };

<<<<<<< HEAD
=======
  const addToNodeList = async (node: any) => {
    const newNodeList = [...nodeList, node];

    setNodeList(newNodeList);

    await loadMetrics();
  };

>>>>>>> 4547956c
  const removeFromNodeList = async (nodeId: string) => {
    const newNodeList = nodeList.filter((nl) => nl.id !== nodeId);

    if (newNodeList.length !== nodeList.length) setNodeList(newNodeList);

    await loadMetrics();
  };

  return {
    nodeList,
    loadNodes,
    // updateNodeList,
<<<<<<< HEAD
=======
    addToNodeList,
>>>>>>> 4547956c
    removeFromNodeList,
    handleNodeClick,
    setIsLoading,
  };
};<|MERGE_RESOLUTION|>--- conflicted
+++ resolved
@@ -1,15 +1,12 @@
 import { useRouter } from 'next/router';
-import { useSetRecoilState, useRecoilState, SetterOrUpdater } from 'recoil';
+import { useSetRecoilState, useRecoilState } from 'recoil';
 import { nodeAtoms } from '../store/nodeAtoms';
-import { layoutState } from '@modules/layout/store/layoutAtoms';
 import { apiClient } from '@modules/client';
 import { useIdentityRepository } from '@modules/auth';
 import { InitialQueryParams } from '../ui/NodeUIHelpers';
 import { useRef } from 'react';
-import { isInQuery } from '../utils/isInQuery';
 import { getInitialQueryParams } from '../ui/NodeUIContext';
 import { useNodeMetrics } from './useNodeMetrics';
-import { removeQueryParams } from 'utils/removeQueryParams';
 
 export const useNodeList = () => {
   const router = useRouter();
@@ -20,8 +17,6 @@
 
   const [nodeList, setNodeList] = useRecoilState(nodeAtoms.nodeList);
   const setHasMore = useSetRecoilState(nodeAtoms.hasMoreNodes);
-
-  const isUpdated = useRef(false);
 
   const { loadMetrics } = useNodeMetrics();
 
@@ -104,8 +99,6 @@
   //   isUpdated.current = true;
   // };
 
-<<<<<<< HEAD
-=======
   const addToNodeList = async (node: any) => {
     const newNodeList = [...nodeList, node];
 
@@ -114,7 +107,6 @@
     await loadMetrics();
   };
 
->>>>>>> 4547956c
   const removeFromNodeList = async (nodeId: string) => {
     const newNodeList = nodeList.filter((nl) => nl.id !== nodeId);
 
@@ -127,10 +119,7 @@
     nodeList,
     loadNodes,
     // updateNodeList,
-<<<<<<< HEAD
-=======
     addToNodeList,
->>>>>>> 4547956c
     removeFromNodeList,
     handleNodeClick,
     setIsLoading,
