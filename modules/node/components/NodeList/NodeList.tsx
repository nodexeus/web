--- conflicted
+++ resolved
@@ -15,7 +15,6 @@
 import { NodeListPageHeader } from './NodeListPageHeader/NodeListPageHeader';
 import { useNodeUIContext } from '../../ui/NodeUIContext';
 import InfiniteScroll from 'react-infinite-scroll-component';
-import { resultsStatus } from '@modules/node/helpers/NodeHelpers';
 
 export const NodeList = () => {
   const nodeUIContext = useNodeUIContext();
@@ -34,11 +33,14 @@
 
   const { openModal } = useModal();
 
+  const [nodeRows, setNodeRows] = useState<Row[]>();
+  const [nodeCells, setNodeCells] = useState<GridCell[]>();
+
   const [activeListType, setActiveListType] = useRecoilState(
     nodeAtoms.activeListType,
   );
   const isLoading = useRecoilValue(nodeAtoms.isLoading);
-  const preloadNodes = useRecoilValue(nodeAtoms.preloadNodes);
+  const hasHosts = !!useRecoilValue(hostsAtoms.hosts)?.length;
 
   const handleListTypeChanged = (type: string) => {
     setActiveListType(type);
@@ -53,9 +55,37 @@
       duration: 400,
     });
 
+  // useEffect(() => {
+  //   setActiveListType('grid');
+  // }, []);
+
+  const buildNodeList = (type: string) => {
+    if (type === 'table') {
+      const rows = toRows(nodeList);
+      setNodeRows(rows!);
+      setNodeCells(undefined);
+    } else {
+      const cells = toGrid(nodeList, handleNodeClick);
+      setNodeCells(cells!);
+      setNodeRows(undefined);
+    }
+  };
+
   useEffect(() => {
     loadMetrics();
   }, []);
+
+  useEffect(() => {
+    loadNodes(nodeUIProps.queryParams);
+  }, [nodeUIProps.queryParams]);
+
+  useEffect(() => {
+    buildNodeList(activeListType);
+  }, [nodeList]);
+
+  useEffect(() => {
+    buildNodeList(activeListType);
+  }, [activeListType]);
 
   useEffect(() => {
     animateEntry();
@@ -65,17 +95,9 @@
     window.scrollTo(0, 0);
   }, []);
 
-  useEffect(() => {
-    loadNodes(nodeUIProps.queryParams);
-  }, [nodeUIProps.queryParams]);
-
   const updateQueryParams = async () => {
     // sleep 300ms for better UX/UI (maybe should be removed)
-<<<<<<< HEAD
     await new Promise((r) => setTimeout(r, 300));
-=======
-    await new Promise(r => setTimeout(r, 300));
->>>>>>> ba0e320b
 
     const newCurrentPage = nodeUIProps.queryParams.pagination.current_page + 1;
     const newQueryParams = {
@@ -90,17 +112,6 @@
     nodeUIProps.setQueryParams(newQueryParams);
   };
 
-  const cells = toGrid(nodeList, handleNodeClick);
-  const rows = toRows(nodeList);
-  const { isFiltered, isEmpty } = resultsStatus(
-    nodeList.length,
-    nodeUIProps.queryParams.filter,
-  );
-
-  const cells = toGrid(nodeList, handleNodeClick);
-  const rows = toRows(nodeList);
-  const { isFiltered, isEmpty } = resultsStatus(nodeList.length, nodeUIProps.queryParams.filter);
-
   return (
     <>
       <PageTitle title="Nodes" actionOnClick={openModal} actionText="Add Node">
@@ -109,92 +120,78 @@
           onTypeChanged={handleListTypeChanged}
         />
       </PageTitle>
+      {/* {!Boolean(nodeRows?.length) &&
+        !Boolean(nodeCells?.length) &&
+        finished ? (
+          <>
+            <EmptyColumn
+              id="js-nodes-empty"
+              title="No Nodes."
+              description="Add your nodes and hosts to get started with BlockVisor."
+            />
+          </>
+        ) : ( */}
       <div css={styles.wrapper}>
         <NodeFilters />
         <div css={styles.nodeListWrapper}>
           <NodeListHeader
-            totalRows={nodeList?.length || 0}
+            totalRows={nodeRows?.length || nodeCells?.length || 0}
             activeListType={activeListType}
             onTypeChanged={handleListTypeChanged}
           />
-<<<<<<< HEAD
-          {!Boolean(nodeList?.length) && isLoading === 'finished' ? (
-            <EmptyColumn
-              id="js-nodes-empty"
-              title="No Nodes."
-              description={
-                isFiltered && isEmpty
-                  ? 'Reset filters.'
-                  : 'Add your nodes and hosts to get started with BlockVisor'
-              }
-            />
-=======
-          {!Boolean(nodeList?.length) &&
-            isLoading === 'finished' ? (
-              <EmptyColumn
-                id="js-nodes-empty"
-                title="No Nodes."
-                description={isFiltered && isEmpty ? "Reset filters." : "Add your nodes and hosts to get started with BlockVisor"}
+          <InfiniteScroll
+            dataLength={nodeList.length}
+            next={updateQueryParams}
+            hasMore={hasMoreNodes}
+            style={{ overflow: 'hidden' }}
+            scrollThreshold={1}
+            loader={''}
+            // loader={isLoading === 'finished' && <div css={styles.loader}><Button size="small" onClick={updateQueryParams} style="outline">Show More</Button></div>}
+            endMessage={
+              isLoading !== 'initializing' && (
+                <div css={styles.endMessage}>- No more nodes -</div>
+              )
+            }
+          >
+            {activeListType === 'table' ? (
+              <Table
+                isLoading={isLoading}
+                headers={[
+                  {
+                    name: '',
+                    key: '1',
+                    width: '30px',
+                    minWidth: '30px',
+                    maxWidth: '30px',
+                  },
+                  {
+                    name: 'Name',
+                    key: '2',
+                    width: '300px',
+                  },
+                  {
+                    name: 'Added',
+                    key: '3',
+                    width: '200px',
+                  },
+                  {
+                    name: 'Status',
+                    key: '4',
+                    width: '200px',
+                  },
+                ]}
+                rows={nodeRows || []}
+                onRowClick={handleNodeClick}
               />
->>>>>>> ba0e320b
-          ) : (
-            <InfiniteScroll
-              dataLength={nodeList.length}
-              next={updateQueryParams}
-              hasMore={hasMoreNodes}
-              style={{ overflow: 'hidden' }}
-              scrollThreshold={1}
-              loader={''}
-              endMessage={''}
-            >
-              {activeListType === 'table' ? (
-                <Table
-                  isLoading={isLoading}
-                  headers={[
-                    {
-                      name: '',
-                      key: '1',
-                      width: '30px',
-                      minWidth: '30px',
-                      maxWidth: '30px',
-                    },
-                    {
-                      name: 'Name',
-                      key: '2',
-                      width: '300px',
-                    },
-                    {
-                      name: 'Added',
-                      key: '3',
-                      width: '200px',
-                    },
-                    {
-                      name: 'Status',
-                      key: '4',
-                      width: '200px',
-                    },
-                  ]}
-                  preload={preloadNodes}
-                  rows={rows}
-                  onRowClick={handleNodeClick}
-                />
-              ) : (
-                <div css={styles.gridWrapper}>
-<<<<<<< HEAD
-                  <TableGrid
-                    isLoading={isLoading}
-                    cells={cells!}
-                    preload={preloadNodes}
-                  />
-=======
-                  <TableGrid isLoading={isLoading} cells={cells!} preload={preloadNodes} />
->>>>>>> ba0e320b
-                </div>
-              )}
-            </InfiniteScroll>
-          )}
+            ) : (
+              <div css={styles.gridWrapper}>
+                <TableGrid isLoading={isLoading} cells={nodeCells!} />
+              </div>
+            )}
+          </InfiniteScroll>
         </div>
       </div>
+      {/* )} */}
     </>
   );
 };