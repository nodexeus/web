--- conflicted
+++ resolved
@@ -7,11 +7,8 @@
 import { Skeleton, GridTableViewPicker } from '@shared/components';
 
 export const NodeListHeader = () => {
-<<<<<<< HEAD
   const isLoadingMetrics = useRecoilValue(nodeAtoms.nodeMetricsLoadingState);
   const isLoadingNodes = useRecoilValue(nodeAtoms.isLoading);
-=======
->>>>>>> 5ac3c3af
   const totalNodes = useRecoilValue(nodeAtoms.totalNodes);
   const [isFiltersOpen, setIsFiltersOpen] = useRecoilState(
     nodeAtoms.isFiltersOpen,
@@ -59,11 +56,7 @@
       </div>
 
       <span css={styles.total}>
-<<<<<<< HEAD
         {isLoading ? (
-=======
-        {isLoading !== 'finished' || totalNodes === null ? (
->>>>>>> 5ac3c3af
           <Skeleton margin="0 0 0 auto" />
         ) : (
           <>
