--- conflicted
+++ resolved
@@ -89,15 +89,10 @@
           : filterList
               .filter((item) => item.isChecked)
               .map((item) => (
-<<<<<<< HEAD
-                <div key={item.id} css={styles.selectedFilterRow}>
-                  <IconCheck />
-=======
                 <div css={styles.selectedFilterRow}>
                   <div css={styles.checkedIcon}>
                     <IconCheck />
                   </div>
->>>>>>> a04892db
                   {item.name}
                 </div>
               ))}
