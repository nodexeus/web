--- conflicted
+++ resolved
@@ -50,14 +50,11 @@
       setIsDeleting(false);
     }
 
-<<<<<<< HEAD
     return () => {
       unloadNode();
     };
   }, [id]);
 
-=======
->>>>>>> 5ac3c3af
   return (
     <>
       <PageTitle title="Nodes" />
