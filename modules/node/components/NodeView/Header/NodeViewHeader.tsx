--- conflicted
+++ resolved
@@ -24,11 +24,7 @@
 import { useHostList } from '@modules/host';
 import { nodeClient } from '@modules/grpc';
 import { escapeHtml, useNavigate, useViewport } from '@shared/index';
-<<<<<<< HEAD
-import { Copy } from '@shared/components';
-=======
->>>>>>> 1002e383
-import { EditableTitle } from '@shared/components';
+import { Copy, EditableTitle } from '@shared/components';
 
 export const NodeViewHeader = () => {
   const { navigate } = useNavigate();
@@ -167,7 +163,6 @@
                   />
                 </div>
                 <div css={styles.name}>
-<<<<<<< HEAD
                   <div css={styles.title}>
                     <EditableTitle
                       initialValue={node.displayName}
@@ -183,21 +178,6 @@
                   </div>
                   <div css={styles.content}>
                     <NodeTags node={node} additionalStyles={[styles.tags]} />
-=======
-                  <EditableTitle
-                    initialValue={node.displayName}
-                    isLoading={isLoading}
-                    isSaving={isSaving!}
-                    onSaveClicked={handleUpdateNode}
-                    onEditClicked={handleEditClicked}
-                    canUpdate
-                  />
-                  <div css={styles.content(hasTags)}>
-                    <NodeTags
-                      node={node}
-                      additionalStyles={[styles.tags(hasTags)]}
-                    />
->>>>>>> 1002e383
                     <div css={styles.detailsFooter}>
                       <div css={styles.nodeType}>
                         <p>
