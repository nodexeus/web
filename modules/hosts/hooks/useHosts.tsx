--- conflicted
+++ resolved
@@ -5,18 +5,12 @@
 } from '@blockjoy/blockjoy-grpc/dist/out/common_pb';
 import { apiClient } from '@modules/client';
 import { toast } from 'react-toastify';
-<<<<<<< HEAD
-import { useEffect, useState } from 'react';
+import { useEffect } from 'react';
 import { hostsAtoms } from '../store/hostAtoms';
-=======
-import { useState } from 'react';
-import { hostsAtoms } from '@modules/hosts';
->>>>>>> 3f89f12d
 import { delay } from '@shared/utils/delay';
 import { env } from '@shared/constants/env';
 
 export const useHosts = () => {
-  // const [hostAddKey, setHostAddKey] = useState<string>();
   const [hostProvisionKeys, setHostProvisionKeys] = useRecoilState(
     hostsAtoms.hostProvisionKeys,
   );
@@ -31,8 +25,6 @@
     setLoadingHosts(true);
     // revisit this once types are consolidated
     const hosts: any = await apiClient.getHosts();
-
-    console.log('hosts', hosts);
 
     // load provisioning hosts
     if (localStorage.getItem('hostProvisionKeys')) {
@@ -56,12 +48,8 @@
           },
           created_at_datetime: new Date(),
         });
-
-        console.log('hostProvisionRecord', hostProvisionRecord);
       }
     }
-
-    console.log('all hosts', hosts);
 
     setHosts(hosts);
     await delay(env.loadingDuration);
@@ -121,16 +109,11 @@
 
     toast.success('Provisioning Host');
 
-<<<<<<< HEAD
     const hostProvisionKeysCopy = [...hostProvisionKeys];
 
     hostProvisionKeysCopy.push(hostProvisionKey);
 
     setHostProvisionKeys(hostProvisionKeysCopy);
-=======
-    setTimeout(() => {
-      setHostAddKey(response.key || '');
->>>>>>> 3f89f12d
 
     localStorage.setItem(
       'hostProvisionKeys',
