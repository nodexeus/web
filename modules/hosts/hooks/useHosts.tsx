import { useRecoilState } from 'recoil';
import {
  HostProvision,
} from '@blockjoy/blockjoy-grpc/dist/out/common_pb';
import { apiClient } from '@modules/client';
import { toast } from 'react-toastify';
import { useEffect } from 'react';
import { hostsAtoms } from '../store/hostAtoms';
import { delay } from '@shared/utils/delay';
import { env } from '@shared/constants/env';

export const useHosts = () => {
<<<<<<< HEAD
  // const [hostAddKey, setHostAddKey] = useState<string>();
=======
>>>>>>> 5fc7e60e
  const [hostProvisionKeys, setHostProvisionKeys] = useRecoilState(
    hostsAtoms.hostProvisionKeys,
  );
  const [hosts, setHosts] = useRecoilState(hostsAtoms.hosts);
  const [host, setHost] = useRecoilState(hostsAtoms.host);
  const [loadingHost, setHostLoading] = useRecoilState(hostsAtoms.hostLoading);
  const [loadingHosts, setLoadingHosts] = useRecoilState(
    hostsAtoms.hostsLoading,
  );

  const getHosts = async () => {
    setLoadingHosts(true);
    // revisit this once types are consolidated
    const hosts: any = await apiClient.getHosts();

<<<<<<< HEAD
    console.log('hosts', hosts);

=======
>>>>>>> 5fc7e60e
    // load provisioning hosts
    if (localStorage.getItem('hostProvisionKeys')) {
      const hostProvisionKeys = JSON.parse(
        localStorage.getItem('hostProvisionKeys') || '',
      );

      for (let key of hostProvisionKeys) {
        const response: any = await apiClient.getHostProvision(key);
        const hostProvisionRecord = response[0];

        console.log('hostProvisionRecord', hostProvisionRecord);

        if (!hostProvisionRecord.claimedAt) {
          hosts.unshift({
            isHostProvision: true,
            name: 'Host Provisioning',
            location: `Key: ${hostProvisionRecord.id}`,
            id: {
              value: hostProvisionRecord.id,
            },
            created_at_datetime: new Date(),
          });
        }
      }
    }

<<<<<<< HEAD
    console.log('all hosts', hosts);

=======
>>>>>>> 5fc7e60e
    setHosts(hosts);
    await delay(env.loadingDuration);
    setLoadingHosts(false);
  };
  const deleteHost = async (id: string) => {
    const uuid = id?.toString()!;
    await apiClient.execDeleteHost(uuid);
    toast.success(`Host Deleted`);
  };

  const stopHost = async (id: string) => {
    const uuid = id?.toString()!;
    await apiClient.execStopHost(uuid);
    toast.success(`Host Stopped`);
  };

  const restartHost = async (id: string) => {
    const uuid = id?.toString()!;
    await apiClient.execRestartHost(uuid);
    toast.success(`Host Restarted`);
  };

  const loadHost = async (id: string) => {
    setHostLoading(true);

    const uuid = id!;
    // revisit this once types are consolidated
    const hosts: any = await apiClient.getHosts(uuid);

    // temp fix to get host from full list
    const host = hosts.find((h: any) => h.id.value === id);

    setHost(host);
    await delay(env.loadingDuration);
    setHostLoading(false);
  };

  const createHostProvision = async (callback: (args1: string) => void) => {
    const orgId = process.env.NEXT_PUBLIC_ORG_ID || '';

    const hostProvision = new HostProvision();
    hostProvision.setOrgId(orgId);

    const response: any = await apiClient.createHostProvision(hostProvision);
    const hostProvisionKey = response?.messagesList[0];
    const hostProvisionKeysCopy = [...hostProvisionKeys];

    hostProvisionKeysCopy.push(hostProvisionKey);

    setHostProvisionKeys(hostProvisionKeysCopy);

    localStorage.setItem(
      'hostProvisionKeys',
      JSON.stringify(hostProvisionKeysCopy),
    );

    await delay(env.loadingDuration);

    toast.success('Provisioning Host');

    callback(hostProvisionKey);
  };

  useEffect(() => {
    if (localStorage.getItem('hostProvisionKeys')) {
      setHostProvisionKeys(
        JSON.parse(localStorage.getItem('hostProvisionKeys') || ''),
      );
    }
  }, []);

  return {
    loadHost,
    stopHost,
    restartHost,
    deleteHost,
    createHostProvision,
    getHosts,
    hostAddKey: hostProvisionKeys?.length ? hostProvisionKeys[0] : '',
    hosts,
    loadingHosts: Boolean(loadingHosts),
    host,
    loadingHost: Boolean(loadingHost),
  };
};<|MERGE_RESOLUTION|>--- conflicted
+++ resolved
@@ -1,7 +1,5 @@
 import { useRecoilState } from 'recoil';
-import {
-  HostProvision,
-} from '@blockjoy/blockjoy-grpc/dist/out/common_pb';
+import { HostProvision } from '@blockjoy/blockjoy-grpc/dist/out/common_pb';
 import { apiClient } from '@modules/client';
 import { toast } from 'react-toastify';
 import { useEffect } from 'react';
@@ -10,10 +8,6 @@
 import { env } from '@shared/constants/env';
 
 export const useHosts = () => {
-<<<<<<< HEAD
-  // const [hostAddKey, setHostAddKey] = useState<string>();
-=======
->>>>>>> 5fc7e60e
   const [hostProvisionKeys, setHostProvisionKeys] = useRecoilState(
     hostsAtoms.hostProvisionKeys,
   );
@@ -29,11 +23,6 @@
     // revisit this once types are consolidated
     const hosts: any = await apiClient.getHosts();
 
-<<<<<<< HEAD
-    console.log('hosts', hosts);
-
-=======
->>>>>>> 5fc7e60e
     // load provisioning hosts
     if (localStorage.getItem('hostProvisionKeys')) {
       const hostProvisionKeys = JSON.parse(
@@ -60,11 +49,6 @@
       }
     }
 
-<<<<<<< HEAD
-    console.log('all hosts', hosts);
-
-=======
->>>>>>> 5fc7e60e
     setHosts(hosts);
     await delay(env.loadingDuration);
     setLoadingHosts(false);
