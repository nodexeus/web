export type StatusResponse = {
  code: StatusResponseCode;
  message: string;
  metadata: { headers: {} };
  source: string;
};

export type StatusSource = string | 'grpcClient';

export enum StatusResponseCode {
  Login,
  ResetPassword,
  UpdateResetPassword,
  UpdatePassword,
  GetBlockchains,
  GetDashboardMetrics,
  GetHosts,
  CreateHost,
  GetHostProvision,
  CreateHostProvision,
  ListNodes,
  GetNode,
  CreateNode,
  UpdateNode,
  DeleteNode,
  GetOrganizations,
<<<<<<< HEAD
  getOrganizationMembers,
=======
  GetOrganizationMembers,
>>>>>>> bd5bd6c5
  CreateUser,
  GetUser,
  UpdateUser,
  ExecStartNode,
  ExecStopNode,
  ExecRestartHost,
  RegistrationConfirmation,
  CreateOrganization,
  DeleteOrganization,
  UpdateOrganization,
  RestoreOrganization,
  SaveKeyFiles,
}

export class StatusResponseFactory {
  static loginResponse(err: any, source: StatusSource): StatusResponse {
    return StatusResponseFactory.createResponse(
      StatusResponseCode.Login,
      'Login error',
      err,
      source,
    );
  }

  static resetPasswordResponse(err: any, source: StatusSource): StatusResponse {
    return StatusResponseFactory.createResponse(
      StatusResponseCode.ResetPassword,
      'Login error',
      err,
      source,
    );
  }

  static updateResetPasswordResponse(
    err: any,
    source: StatusSource,
  ): StatusResponse {
    return StatusResponseFactory.createResponse(
      StatusResponseCode.UpdateResetPassword,
      'Update reset password error',
      err,
      source,
    );
  }

  static updatePasswordResponse(
    err: any,
    source: StatusSource,
  ): StatusResponse {
    return StatusResponseFactory.createResponse(
      StatusResponseCode.UpdatePassword,
      'Update password error',
      err,
      source,
    );
  }

  static getBlockchainsResponse(
    err: any,
    source: StatusSource,
  ): StatusResponse {
    return StatusResponseFactory.createResponse(
      StatusResponseCode.GetBlockchains,
      'Error retrieving blockchains',
      err,
      source,
    );
  }

  static getDashboardMetricsResponse(
    err: any,
    source: StatusSource,
  ): StatusResponse {
    return StatusResponseFactory.createResponse(
      StatusResponseCode.GetDashboardMetrics,
      'Error retrieving dashboard metrics',
      err,
      source,
    );
  }

  static getHostsResponse(err: any, source: StatusSource): StatusResponse {
    return StatusResponseFactory.createResponse(
      StatusResponseCode.GetHosts,
      'Error retrieving hosts',
      err,
      source,
    );
  }

  static createHostResponse(err: any, source: StatusSource): StatusResponse {
    return StatusResponseFactory.createResponse(
      StatusResponseCode.CreateHost,
      'Error creating host',
      err,
      source,
    );
  }

  static getHostProvisionResponse(
    err: any,
    source: StatusSource,
  ): StatusResponse {
    return StatusResponseFactory.createResponse(
      StatusResponseCode.GetHostProvision,
      'Error retrieving host provision',
      err,
      source,
    );
  }

  static createHostProvisionResponse(
    err: any,
    source: StatusSource,
  ): StatusResponse {
    return StatusResponseFactory.createResponse(
      StatusResponseCode.CreateHostProvision,
      'Error creating host provision',
      err,
      source,
    );
  }

  static listNodesResponse(err: any, source: StatusSource): StatusResponse {
    return StatusResponseFactory.createResponse(
      StatusResponseCode.ListNodes,
      'Error retrieving nodes',
      err,
      source,
    );
  }

  static getNodeResponse(err: any, source: StatusSource): StatusResponse {
    return StatusResponseFactory.createResponse(
      StatusResponseCode.GetNode,
      'Error retrieving node',
      err,
      source,
    );
  }

  static createNodeResponse(err: any, source: StatusSource): StatusResponse {
    return StatusResponseFactory.createResponse(
      StatusResponseCode.CreateNode,
      'Error creating node',
      err,
      source,
    );
  }

  static updateNodeResponse(err: any, source: StatusSource): StatusResponse {
    return StatusResponseFactory.createResponse(
        StatusResponseCode.UpdateNode,
        'Error updating node',
        err,
        source,
    );
  }

  static deleteNodeResponse(err: any, source: StatusSource): StatusResponse {
    return StatusResponseFactory.createResponse(
        StatusResponseCode.DeleteNode,
        'Error deleting node',
        err,
        source,
    );
  }

  static saveKeyfileResponse(err: any, source: StatusSource): StatusResponse {
    return StatusResponseFactory.createResponse(
        StatusResponseCode.SaveKeyFiles,
        'Error saving key files',
        err,
        source,
    );
  }

  static getOrganizationsResponse(
    err: any,
    source: StatusSource,
  ): StatusResponse {
    return StatusResponseFactory.createResponse(
      StatusResponseCode.GetOrganizations,
      'Error retrieving organizations',
      err,
      source,
    );
  }

  static getOrganizationMembersResponse(
    err: any,
    source: StatusSource,
  ): StatusResponse {
    return StatusResponseFactory.createResponse(
<<<<<<< HEAD
      StatusResponseCode.getOrganizationMembers,
      'Error retrieving organizations',
=======
      StatusResponseCode.GetOrganizationMembers,
      'Error retrieving organization members',
>>>>>>> bd5bd6c5
      err,
      source,
    );
  }

  static createUserResponse(err: any, source: StatusSource): StatusResponse {
    return StatusResponseFactory.createResponse(
      StatusResponseCode.CreateUser,
      'Error creating user',
      err,
      source,
    );
  }

  static getUserResponse(err: any, source: StatusSource): StatusResponse {
    return StatusResponseFactory.createResponse(
      StatusResponseCode.GetUser,
      'Error getting user',
      err,
      source,
    );
  }

  static updateUserResponse(err: any, source: StatusSource): StatusResponse {
    return StatusResponseFactory.createResponse(
      StatusResponseCode.UpdateUser,
      'Error updating user',
      err,
      source,
    );
  }

  static execStartNodeResponse(err: any, source: StatusSource): StatusResponse {
    return StatusResponseFactory.createResponse(
      StatusResponseCode.ExecStartNode,
      'Error starting node',
      err,
      source,
    );
  }

  static execStopNodeResponse(err: any, source: StatusSource): StatusResponse {
    return StatusResponseFactory.createResponse(
      StatusResponseCode.ExecStopNode,
      'Error stopping node',
      err,
      source,
    );
  }

  static execRestartHostResponse(
    err: any,
    source: StatusSource,
  ): StatusResponse {
    return StatusResponseFactory.createResponse(
      StatusResponseCode.ExecRestartHost,
      'Error restarting host',
      err,
      source,
    );
  }

  static registrationConfirmation(
    err: any,
    source: StatusSource,
  ): StatusResponse {
    return StatusResponseFactory.createResponse(
      StatusResponseCode.RegistrationConfirmation,
      'Registration confirmation error',
      err,
      source,
    );
  }

  static createOrganizationResponse(
    err: any,
    source: StatusSource,
  ): StatusResponse {
    return StatusResponseFactory.createResponse(
      StatusResponseCode.CreateOrganization,
      'Create organization error',
      err,
      source,
    );
  }

  static updateOrganizationResponse(
    err: any,
    source: StatusSource,
  ): StatusResponse {
    return StatusResponseFactory.createResponse(
      StatusResponseCode.UpdateOrganization,
      'Update organization error',
      err,
      source,
    );
  }

  static deleteOrganizationResponse(
    err: any,
    source: StatusSource,
  ): StatusResponse {
    return StatusResponseFactory.createResponse(
      StatusResponseCode.DeleteOrganization,
      'Delete organization error',
      err,
      source,
    );
  }

  static restoreOrganizationResponse(
    err: any,
    source: StatusSource,
  ): StatusResponse {
    return StatusResponseFactory.createResponse(
      StatusResponseCode.RestoreOrganization,
      'Restore organization error',
      err,
      source,
    );
  }

  private static createResponse(
    code: StatusResponseCode,
    msg: string,
    err: any,
    source: StatusSource,
  ): StatusResponse {
    return {
      code: code,
      message: `${err}`,
      source: source,
      metadata: {
        headers: {
          'content-type': 'application/grpc',
          date: new Date().toLocaleString(),
          'content-length': '0',
        },
      },
    };
  }
}<|MERGE_RESOLUTION|>--- conflicted
+++ resolved
@@ -24,11 +24,7 @@
   UpdateNode,
   DeleteNode,
   GetOrganizations,
-<<<<<<< HEAD
-  getOrganizationMembers,
-=======
   GetOrganizationMembers,
->>>>>>> bd5bd6c5
   CreateUser,
   GetUser,
   UpdateUser,
@@ -181,28 +177,28 @@
 
   static updateNodeResponse(err: any, source: StatusSource): StatusResponse {
     return StatusResponseFactory.createResponse(
-        StatusResponseCode.UpdateNode,
-        'Error updating node',
-        err,
-        source,
+      StatusResponseCode.UpdateNode,
+      'Error updating node',
+      err,
+      source,
     );
   }
 
   static deleteNodeResponse(err: any, source: StatusSource): StatusResponse {
     return StatusResponseFactory.createResponse(
-        StatusResponseCode.DeleteNode,
-        'Error deleting node',
-        err,
-        source,
+      StatusResponseCode.DeleteNode,
+      'Error deleting node',
+      err,
+      source,
     );
   }
 
   static saveKeyfileResponse(err: any, source: StatusSource): StatusResponse {
     return StatusResponseFactory.createResponse(
-        StatusResponseCode.SaveKeyFiles,
-        'Error saving key files',
-        err,
-        source,
+      StatusResponseCode.SaveKeyFiles,
+      'Error saving key files',
+      err,
+      source,
     );
   }
 
@@ -223,13 +219,8 @@
     source: StatusSource,
   ): StatusResponse {
     return StatusResponseFactory.createResponse(
-<<<<<<< HEAD
-      StatusResponseCode.getOrganizationMembers,
-      'Error retrieving organizations',
-=======
       StatusResponseCode.GetOrganizationMembers,
       'Error retrieving organization members',
->>>>>>> bd5bd6c5
       err,
       source,
     );
