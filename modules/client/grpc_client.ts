--- conflicted
+++ resolved
@@ -113,22 +113,12 @@
   new_pwd_confirmation: string;
 };
 export type FilterCriteria = {
-<<<<<<< HEAD
   blockchain?: string[];
   node_type?: string[];
   node_status?: string[];
 };
 export type SortingCriteria = {
   name?: 'asc' | 'desc';
-=======
-  blockchain?: string,
-  node_type?: string,
-  node_status?: number,
-  version?: string,
-};
-export type SortingCriteria = {
-  name?: "asc" | "desc",
->>>>>>> 2a230c1b
 };
 
 export function timestamp_to_date(ts: Timestamp | undefined): Date | undefined {
@@ -230,7 +220,7 @@
    */
   private initClients(host: string) {
     let opts = {
-      'withCredentials': true
+      withCredentials: true,
     };
 
     this.authentication = new AuthenticationServiceClient(host, null, opts);
@@ -255,7 +245,7 @@
     this.token = JSON.parse(
       window.localStorage.getItem('identity') || '{}',
     ).accessToken;
-    return this.token
+    return this.token;
   }
 
   getAuthHeader(): AuthHeader {
