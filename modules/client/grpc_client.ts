import { AuthenticationServiceClient } from '@blockjoy/blockjoy-grpc/dist/out/Authentication_serviceServiceClientPb';
import {
  LoginUserRequest,
  LoginUserResponse,
  RefreshTokenResponse,
} from '@blockjoy/blockjoy-grpc/dist/out/authentication_service_pb';
import {
  ApiToken,
  Bill,
  Host,
  HostProvision,
  UpdateNotification,
  Metric,
  Node,
  Organization,
  ResponseMeta,
  User,
  UserConfigurationParameter,
  Uuid,
  RequestMeta,
  Blockchain,
} from '@blockjoy/blockjoy-grpc/dist/out/common_pb';
import { v4 as uuidv4 } from 'uuid';
import { BillingServiceClient } from '@blockjoy/blockjoy-grpc/dist/out/Billing_serviceServiceClientPb';
import { DashboardServiceClient } from '@blockjoy/blockjoy-grpc/dist/out/Dashboard_serviceServiceClientPb';
import { HostServiceClient } from '@blockjoy/blockjoy-grpc/dist/out/Fe_host_serviceServiceClientPb';
import { HostProvisionServiceClient } from '@blockjoy/blockjoy-grpc/dist/out/Host_provision_serviceServiceClientPb';
import { NodeServiceClient } from '@blockjoy/blockjoy-grpc/dist/out/Node_serviceServiceClientPb';
import { OrganizationServiceClient } from '@blockjoy/blockjoy-grpc/dist/out/Organization_serviceServiceClientPb';
import { UpdateServiceClient } from '@blockjoy/blockjoy-grpc/dist/out/Update_serviceServiceClientPb';
import { UserServiceClient } from '@blockjoy/blockjoy-grpc/dist/out/User_serviceServiceClientPb';
import { CreateBillResponse } from '@blockjoy/blockjoy-grpc/dist/out/billing_service_pb';
import * as google_protobuf_timestamp_pb from 'google-protobuf/google/protobuf/timestamp_pb';
import * as google_protobuf_any_pb from 'google-protobuf/google/protobuf/any_pb';
import { DashboardMetricsResponse } from '@blockjoy/blockjoy-grpc/dist/out/dashboard_service_pb';
import {
  CreateHostRequest,
  CreateHostResponse, DeleteHostResponse, GetHostsRequest,
  GetHostsResponse,
  UpdateHostResponse,
} from '@blockjoy/blockjoy-grpc/dist/out/fe_host_service_pb';
import Name = Metric.Name;
import HostStatus = Host.HostStatus;
import NodeType = Node.NodeType;
import NodeStatus = Node.NodeStatus;
import {
  CreateHostProvisionResponse,
  GetHostProvisionResponse,
} from '@blockjoy/blockjoy-grpc/dist/out/host_provision_service_pb';
import {
  CreateNodeRequest,
  CreateNodeResponse, GetNodeRequest,
  GetNodeResponse, ListNodesRequest,
  UpdateNodeResponse,
} from '@blockjoy/blockjoy-grpc/dist/out/node_service_pb';
import {
  CreateOrganizationResponse,
  DeleteOrganizationResponse,
  GetOrganizationsResponse,
  UpdateOrganizationResponse,
} from '@blockjoy/blockjoy-grpc/dist/out/organization_service_pb';
import {
  CreateUserRequest,
  CreateUserResponse,
  GetConfigurationResponse,
  GetUserResponse,
  UpsertConfigurationResponse,
} from '@blockjoy/blockjoy-grpc/dist/out/user_service_pb';
import { GetUpdatesResponse } from '@blockjoy/blockjoy-grpc/dist/out/update_service_pb';
import { CommandResponse } from '@blockjoy/blockjoy-grpc/dist/out/command_service_pb';
import { Parameter } from '@blockjoy/blockjoy-grpc/dist/out/common_pb';
import { Timestamp } from 'google-protobuf/google/protobuf/timestamp_pb';
import { BlockchainServiceClient } from '@blockjoy/blockjoy-grpc/dist/out/Blockchain_serviceServiceClientPb';
import { GetBlockchainRequest, ListBlockchainsRequest } from '@blockjoy/blockjoy-grpc/dist/out/blockchain_service_pb';

export type StatusResponse = {
  code: string;
  message: string;
  metadata: { headers: {} };
  source: string;
};
export type UIUser = {
  first_name: string;
  last_name: string;
  email: string;
  password: string;
  password_confirmation: string;
};
export type UINodeCreate = {
  host_id: Uuid;
  node_type: NodeType;
  blockchain_id: Uuid;
  command: 'create_node';
  sub_cmd?: string;
};
export type UIHostCreate = {
  name: string;
  location?: string;
};
export type AuthHeader = {
  authorization: string;
}

export function timestamp_to_date(ts: Timestamp | undefined): Date | undefined {
  if (ts !== undefined) {
    return new Date(ts.getSeconds() * 1000);
  }
}

export function id_to_string(id: Uuid | undefined): string | undefined {
  if (id !== undefined) {
    return id.getValue();
  }
}

export function node_to_grpc_node(node: Node | undefined): GrpcNodeObject {
  return {
    ...node?.toObject(),
    groupsList: node?.getGroupsList() || [],
    created_at_datetime: timestamp_to_date(node?.getCreatedAt()),
    id_str: id_to_string(node?.getId()),
    updated_at_datetime: timestamp_to_date(node?.getUpdatedAt()),
  };
}

export function host_to_grpc_host(host: Host | undefined): GrpcHostObject {
  return {
    ...host?.toObject(),
    created_at_datetime: timestamp_to_date(host?.getCreatedAt()) || undefined,
    id_str: id_to_string(host?.getId()) || '',
    nodesList: host?.getNodesList().map((node) => node.toObject()) || [],
    node_objects: host?.getNodesList().map((node) => node_to_grpc_node(node)),
  };
}

export function user_to_grpc_user(user: User | undefined): GrpcUserObject {
  return {
    ...user?.toObject(),
    created_at_datetime: timestamp_to_date(user?.getCreatedAt()),
    updated_at_datetime: timestamp_to_date(user?.getUpdatedAt()),
    id_str: id_to_string(user?.getId()),
  };
}

export type ConvenienceConversion = {
  created_at_datetime: Date | undefined;
  id_str: string | undefined;
};
export type GrpcHostObject = Host.AsObject &
    ConvenienceConversion & { node_objects: Array<GrpcNodeObject> | undefined };
export type GrpcNodeObject = Node.AsObject &
    ConvenienceConversion & { updated_at_datetime: Date | undefined };
export type GrpcUserObject = User.AsObject &
    ConvenienceConversion & { updated_at_datetime: Date | undefined };

export class GrpcClient {
  private authentication: AuthenticationServiceClient | undefined;
  private billing: BillingServiceClient | undefined;
  private dashboard: DashboardServiceClient | undefined;
  private host: HostServiceClient | undefined;
  private host_provision: HostProvisionServiceClient | undefined;
  private node: NodeServiceClient | undefined;
  private organization: OrganizationServiceClient | undefined;
  private update: UpdateServiceClient | undefined;
  private user: UserServiceClient | undefined;
  private blockchain: BlockchainServiceClient | undefined;

  private token: string;

  constructor(host: string) {
    this.initClients(host);
    this.token = '';
  }

  setTokenValue(token: string) {
    this.token = token;
  }

  initStorage() {
    return null;
  }

<<<<<<< HEAD
=======
  async listNodes(): Promise<Array<GrpcNodeObject>> {
    const hosts = await this.getHosts();

    console.log('hosts', hosts);

    return [];
  }

>>>>>>> 1c140b91
  /**
   * Initialize all gRPC clients
   */
  private initClients(host: string) {
    this.authentication = new AuthenticationServiceClient(host, null, null);
    this.host = new HostServiceClient(host, null, null);
    this.blockchain = new BlockchainServiceClient(host, null, null);
    this.node = new NodeServiceClient(host, null, null);
    /*
        this.billing = new BillingServiceClient(host, null, null);
        this.dashboard = new DashboardServiceClient(host, null, null);
        this.host_provision = new HostProvisionServiceClient(host, null, null);
        this.organization = new OrganizationServiceClient(host, null, null);
        this.update = new UpdateServiceClient(host, null, null);
        this.user = new UserServiceClient(host, null, null);
         */
  }

  getApiToken() {
    let api_token = new ApiToken();
    api_token.setValue(this.token);

    this.token = JSON.parse(
        window.localStorage.getItem('identity') || '',
    ).accessToken;
    return Buffer.from(this.token).toString('base64');
  }

  getAuthHeader(): AuthHeader {
    return { authorization: this.getApiToken() }
  }

  getDummyMeta(): ResponseMeta {
    let meta = new ResponseMeta();
    meta.setStatus(ResponseMeta.Status.SUCCESS);
    meta.setOriginRequestId(this.getDummyUuid());

    return meta;
  }

  getDummyUuid(): Uuid {
    let uuid = new Uuid();
    uuid.setValue(uuidv4());

    return uuid;
  }

  getDummyNode(): Node {
    let node = new Node();
    node.setHostId(this.getDummyUuid());
    node.setId(this.getDummyUuid());
    node.setOrgId(this.getDummyUuid());
    node.setBlockchainId(this.getDummyUuid());
    node.setName('lorem-node');
    node.setGroupsList(['group-one']);
    node.setVersion('0.1.0');
    node.setIp('127.0.0.1');
    node.setType(NodeType.NODE);
    node.setAddress('0x999999999');
    node.setWalletAddress('0x000000001');
    node.setBlockHeight(12_121_112);
    node.setNodeData('some-blob');
    node.setCreatedAt(this.getDummyTimestamp());
    node.setUpdatedAt(this.getDummyTimestamp());
    node.setStatus(NodeStatus.PROCESSING);

    return node;
  }

  getDummyHost(): Host {
    let host = new Host();
    host.setId(this.getDummyUuid());
    host.setOrgId(this.getDummyUuid());
    host.setName('lorem-ipsum');
    host.setVersion('0.1.0');
    host.setLocation('Djibouti');
    host.setCpuCount(8);
    host.setMemSize(32);
    host.setDiskSize(2048);
    host.setOs('Darwin');
    host.setOsVersion('21.6.0 Darwin Kernel Version 21.6.');
    host.setIp('127.0.0.1');
    host.addNodes(this.getDummyNode());
    host.setStatus(HostStatus.CREATING);
    host.setCreatedAt(this.getDummyTimestamp());

    return host;
  }

  getDummyTimestamp(): google_protobuf_timestamp_pb.Timestamp {
    let now = new Date();
    let fromdate = new Date();

    fromdate.setDate(now.getDate() - Math.floor(Math.random() * 10));

    let timestamp = new google_protobuf_timestamp_pb.Timestamp();

    timestamp.setSeconds(fromdate.getTime() / 1000);
    timestamp.setNanos(0);

    return timestamp;
  }

  /* Authentication service */

  async login(
      email: string,
      pwd: string,
  ): Promise<ApiToken.AsObject | StatusResponse | undefined> {
    console.debug(`Using "${email}" => "${pwd}" for login`);

    let request_meta = new RequestMeta();
    request_meta.setId(this.getDummyUuid());

    let request = new LoginUserRequest();
    request.setEmail(email);
    request.setPassword(pwd);
    request.setMeta(request_meta);

    return this.authentication
        ?.login(request, null)
        .then((response) => {
          console.log(`Got login response: ${response}`);
          this.token = response.getToken()?.toObject().value || '';

          return response.getToken()?.toObject();
        })
        .catch((err) => {
          return {
            code: 'Unauthenticated',
            message: `${err}`,
            metadata: {
              headers: {
                'content-type': 'application/grpc',
                date: 'Fri, 26 Aug 2022 17:55:33 GMT',
                'content-length': '0',
              },
            },
            source: 'None',
          };
        });
  }

  async refresh(): Promise<ApiToken.AsObject | StatusResponse | undefined> {
    let response = new RefreshTokenResponse();
    response.setMeta(this.getDummyMeta());

    return response.getToken()?.toObject();
  }

  /* Billing service */

  async createBill(
      user_id: Uuid,
      org_id: Uuid,
  ): Promise<Bill.AsObject | StatusResponse | undefined> {
    let bill = new Bill();
    bill.setId('some-bill-id');
    bill.setPdfUrl('/some/url.pdf');
    bill.setCreatedAt(this.getDummyTimestamp());
    bill.setTaxNumber('tax-number');
    bill.setReceiverName('Max Mustermann');
    bill.setReceiverAddress('Bondstreet 1a, 12312 Djibouti');
    bill.setTaxRate(0.2);
    bill.setNetAmount(100.0);
    bill.setGrossAmount(120.0);

    let response = new CreateBillResponse();
    response.setMeta(this.getDummyMeta());

    return response.getBill()?.toObject();
  }

  /* Blockchain service */

  async getBlockchains(): Promise<Array<Blockchain.AsObject> | StatusResponse | undefined> {
    let request_meta = new RequestMeta();
    request_meta.setId(this.getDummyUuid());
    let request = new ListBlockchainsRequest();
    request.setMeta(request_meta);

    return this.blockchain?.list(request, this.getAuthHeader())
        .then((response) => {
          return response.getBlockchainsList().map((chain) => chain.toObject());
        })
        .catch((err) => {
          return {
            code: 'Blockchain error',
            message: `${err}`,
            metadata: {
              headers: {
                'content-type': 'application/grpc',
                date: 'Fri, 26 Aug 2022 17:55:33 GMT',
                'content-length': '0',
              },
            },
            source: 'None',
          };
        });
  }

  /* Dashboard service */

  async getDashboardMetrics(): Promise<
      Array<Metric.AsObject> | StatusResponse
      > {
    let metric = new Metric();
    metric.setName(Name.ONLINE);
    let value = new google_protobuf_any_pb.Any();
    value.setValue('8');
    metric.setValue(value);

    let metric2 = new Metric();
    metric2.setName(Name.OFFLINE);
    let value2 = new google_protobuf_any_pb.Any();
    value2.setValue('2');
    metric2.setValue(value2);

    let response = new DashboardMetricsResponse();
    response.setMeta(this.getDummyMeta());
    response.addMetrics(metric);
    response.addMetrics(metric2);

    return response.getMetricsList().map((item) => item.toObject());
  }

  /* Host service */

  async getHosts(
      host_id?: Uuid,
      org_id?: Uuid,
      token?: string,
  ): Promise<Array<GrpcHostObject> | StatusResponse | undefined> {
    let oid = new Uuid();
    oid.setValue('2592312d-daf6-4a0e-b2da-012d89b41088');

    let request_meta = new RequestMeta();
    request_meta.setId(this.getDummyUuid());
    let request = new GetHostsRequest();
    request.setMeta(request_meta);
    request.setOrgId(oid);

    return this.host?.get(request, this.getAuthHeader())
      .then((response) => {
        console.log(`got hosts: ${response.getHostsList()}`);
        return response.getHostsList()?.map((host) => host_to_grpc_host(host));
      })
      .catch((err) => {
        console.error(`error on get hosts: ${err}`);
        return {
          code: 'Unknown',
          message: `${err}`,
          metadata: {
            headers: {
              'content-type': 'application/grpc',
              date: 'Fri, 26 Aug 2022 17:55:33 GMT',
              'content-length': '0',
            },
          },
          source: 'None',
        };
      });
  }

  async createHost(
      host: Host,
  ): Promise<ResponseMeta.AsObject | StatusResponse | undefined> {
    let request_meta = new RequestMeta();
    request_meta.setId(this.getDummyUuid());

    let request = new CreateHostRequest();
    request.setMeta(request_meta);
    request.setHost(host);

    return this.host?.create(request, this.getAuthHeader())
        .then((response) => response.getMeta()?.toObject())
        .catch((err) => {
          return {
            code: 'Create host error',
            message: `${err}`,
            metadata: {
              headers: {
                'content-type': 'application/grpc',
                date: 'Fri, 26 Aug 2022 17:55:33 GMT',
                'content-length': '0',
              },
            },
            source: 'None',
          };
        });
  }

  async updateHost(
      host: Host,
  ): Promise<ResponseMeta.AsObject | StatusResponse | undefined> {
    let response = new UpdateHostResponse();
    response.setMeta(this.getDummyMeta());

    return response.getMeta()?.toObject();
  }

  async deleteHost(
      host_id: Uuid,
  ): Promise<ResponseMeta.AsObject | StatusResponse | undefined> {
    let response = new DeleteHostResponse();
    response.setMeta(this.getDummyMeta());

    return response.getMeta()?.toObject();
  }

  /* Host provision service */

  async getHostProvision(
      otp?: string,
  ): Promise<
      Array<HostProvision.AsObject> | StatusResponse | undefined | void
      > {
    let provision = new HostProvision();

    if (otp) provision.setId(otp);

    provision.setOrgId(this.getDummyUuid());
    provision.setHostId(this.getDummyUuid());
    provision.setInstallCmd('install cmd');
    provision.setCreatedAt(this.getDummyTimestamp());
    provision.setClaimedAt(this.getDummyTimestamp());

    let response = new GetHostProvisionResponse();
    response.setMeta(this.getDummyMeta());
    //response.setHostProvisionsList([provision]);

    console.debug('retrieving host provisions');

    //return response.getHostProvisionsList()?.map((provision) => provision.toObject())
  }

  async createHostProvision(
      host_provision: HostProvision,
  ): Promise<ResponseMeta.AsObject | StatusResponse | undefined> {
    let response = new CreateHostProvisionResponse();
    response.setMeta(this.getDummyMeta());

    return response.getMeta()?.toObject();
  }

  /* Node service */

  async listNodes(org_id: Uuid): Promise<Array<GrpcNodeObject> | StatusResponse | undefined> {
    console.log(`listing all nodes over all hosts of org ${org_id}`);

    let request_meta = new RequestMeta();
    request_meta.setId(this.getDummyUuid());

    let request = new ListNodesRequest();
    request.setMeta(request_meta);
    request.setOrgId(org_id);

    return this.node?.list(request, this.getAuthHeader()).then((response) => {
      return response.getNodesList().map((node) => node_to_grpc_node(node));
    }).catch((err) => {
      return {
        code: 'Get nodes error',
        message: `${err}`,
        metadata: {
          headers: {
            'content-type': 'application/grpc',
            date: 'Fri, 26 Aug 2022 17:55:33 GMT',
            'content-length': '0',
          },
        },
        source: 'None',
      };
    });
  }

  async getNode(
      node_id: Uuid,
  ): Promise<GrpcNodeObject | StatusResponse | undefined> {
    let request_meta = new RequestMeta();
    request_meta.setId(this.getDummyUuid());

    let request = new GetNodeRequest();
    request.setMeta(request_meta);
    request.setId(node_id);

    return this.node?.get(request, this.getAuthHeader())
        .then((response) => {
          return node_to_grpc_node(response.getNode());
        })
        .catch((err) => {
          return {
            code: 'Get node error',
            message: `${err}`,
            metadata: {
              headers: {
                'content-type': 'application/grpc',
                date: 'Fri, 26 Aug 2022 17:55:33 GMT',
                'content-length': '0',
              },
            },
            source: 'None',
          };
        });
  }

  async createNode(
      node: Node,
  ): Promise<ResponseMeta.AsObject | StatusResponse | undefined> {
    console.log(`Got node to create: ${node}`);
    let request_meta = new RequestMeta();
    request_meta.setId(this.getDummyUuid());

    let request = new CreateNodeRequest();
    request.setMeta(request_meta);
    request.setNode(node);

    return this.node?.create(request, this.getAuthHeader()).then((response) => {
      console.log(`created node: ${JSON.stringify(response.toObject())}`);
      return response.getMeta()?.toObject();
    }).catch((err) => {
      console.log(`got err: ${err}`);
      return {
        code: 'Create node error',
        message: `${err}`,
        metadata: {
          headers: {
            'content-type': 'application/grpc',
            date: 'Fri, 26 Aug 2022 17:55:33 GMT',
            'content-length': '0',
          },
        },
        source: 'None',
      };
    });
  }

  async updateNode(
      node: Node,
  ): Promise<ResponseMeta.AsObject | StatusResponse | undefined> {
    let response = new UpdateNodeResponse();
    response.setMeta(this.getDummyMeta());

    return response.getMeta()?.toObject();
  }

  /* Organization service */

  async getOrganizations(): Promise<
      Array<Organization.AsObject> | StatusResponse
      > {
    let organization = new Organization();
    organization.setId(this.getDummyUuid());
    organization.setName('ThisGroup');
    organization.setPersonal(true);
    organization.setMemberCount(1);
    organization.setCreatedAt(this.getDummyTimestamp());
    organization.setUpdatedAt(this.getDummyTimestamp());

    let response = new GetOrganizationsResponse();
    response.setMeta(this.getDummyMeta());
    response.setOrganizationsList([organization]);

    return response.getOrganizationsList().map((item) => item.toObject());
  }

  async createOrganization(
      organization: Organization,
  ): Promise<ResponseMeta.AsObject | StatusResponse | undefined> {
    let response = new CreateOrganizationResponse();
    response.setMeta(this.getDummyMeta());

    return response.getMeta()?.toObject();
  }

  async updateOrganization(
      organization: Organization,
  ): Promise<ResponseMeta.AsObject | StatusResponse | undefined> {
    let response = new UpdateOrganizationResponse();
    response.setMeta(this.getDummyMeta());

    return response.getMeta()?.toObject();
  }

  async deleteOrganization(
      organization_id: Uuid,
  ): Promise<ResponseMeta.AsObject | StatusResponse | undefined> {
    let response = new DeleteOrganizationResponse();
    response.setMeta(this.getDummyMeta());

    return response.getMeta()?.toObject();
  }

  /* User service */

  async getUser(): Promise<GrpcUserObject | StatusResponse | undefined> {
    let user = new User();
    user.setId(this.getDummyUuid());
    user.setFirstName('max');
    user.setLastName('Mustermann');
    user.setEmail('max@mustermann.at');
    user.setCreatedAt(this.getDummyTimestamp());
    user.setUpdatedAt(this.getDummyTimestamp());

    let response = new GetUserResponse();
    response.setMeta(this.getDummyMeta());
    response.setUser(user);

    return user_to_grpc_user(response.getUser());
  }

  async createUser(
      user: UIUser,
  ): Promise<ResponseMeta.AsObject | StatusResponse | undefined> {
    console.log(`using user data: ${user}`);

    let response = new CreateUserResponse();
    response.setMeta(this.getDummyMeta());

    return response.getMeta()?.toObject();
  }

  async upsertConfiguration(
      params: Array<UserConfigurationParameter>,
  ): Promise<ResponseMeta.AsObject | StatusResponse | undefined> {
    let response = new UpsertConfigurationResponse();
    response.setMeta(this.getDummyMeta());

    return response.getMeta()?.toObject();
  }

  async getConfiguration(): Promise<
      Array<UserConfigurationParameter.AsObject> | StatusResponse | undefined
      > {
    let response = new GetConfigurationResponse();
    response.setMeta(this.getDummyMeta());

    return response.getParamsList().map((item) => item.toObject());
  }

  /* Update service */

  async getUpdates(): Promise<
      | Array<UpdateNotification.AsObject | undefined>
      | StatusResponse
      | Array<undefined>
      > {
    let update = new UpdateNotification();
    update.setNode(this.getDummyNode());

    let response = new GetUpdatesResponse();
    response.setMeta(this.getDummyMeta());
    response.setUpdate(update);

    return [response.getUpdate()?.toObject()];
  }

  /* Command service */

  async execCreateNode(
      host_id: Uuid,
      node: UINodeCreate,
  ): Promise<ResponseMeta.AsObject | StatusResponse | undefined> {
    let response = new CommandResponse();
    response.setMeta(this.getDummyMeta());

    return response.getMeta()?.toObject();
  }

  async execDeleteNode(
      host_id: Uuid,
  ): Promise<ResponseMeta.AsObject | StatusResponse | undefined> {
    let response = new CommandResponse();
    response.setMeta(this.getDummyMeta());

    return response.getMeta()?.toObject();
  }

  async execStartNode(
      host_id: Uuid,
  ): Promise<ResponseMeta.AsObject | StatusResponse | undefined> {
    let response = new CommandResponse();
    response.setMeta(this.getDummyMeta());

    return response.getMeta()?.toObject();
  }

  async execStopNode(
      host_id: Uuid,
  ): Promise<ResponseMeta.AsObject | StatusResponse | undefined> {
    let response = new CommandResponse();
    response.setMeta(this.getDummyMeta());

    return response.getMeta()?.toObject();
  }

  async execRestartNode(
      host_id: Uuid,
  ): Promise<ResponseMeta.AsObject | StatusResponse | undefined> {
    let response = new CommandResponse();
    response.setMeta(this.getDummyMeta());

    return response.getMeta()?.toObject();
  }

  async execCreateHost(
      host: UIHostCreate,
  ): Promise<ResponseMeta.AsObject | StatusResponse | undefined> {
    let response = new CommandResponse();
    response.setMeta(this.getDummyMeta());

    return response.getMeta()?.toObject();
  }

  async execDeleteHost(
      host_id: Uuid,
  ): Promise<ResponseMeta.AsObject | StatusResponse | undefined> {
    let response = new CommandResponse();
    response.setMeta(this.getDummyMeta());

    return response.getMeta()?.toObject();
  }

  async execStartHost(
      host_id: Uuid,
  ): Promise<ResponseMeta.AsObject | StatusResponse | undefined> {
    let response = new CommandResponse();
    response.setMeta(this.getDummyMeta());

    return response.getMeta()?.toObject();
  }

  async execStopHost(
      host_id: Uuid,
  ): Promise<ResponseMeta.AsObject | StatusResponse | undefined> {
    let response = new CommandResponse();
    response.setMeta(this.getDummyMeta());

    return response.getMeta()?.toObject();
  }

  async execRestartHost(
      host_id: Uuid,
  ): Promise<ResponseMeta.AsObject | StatusResponse | undefined> {
    let response = new CommandResponse();
    response.setMeta(this.getDummyMeta());

    return response.getMeta()?.toObject();
  }

  async execGeneric(
      host_id: Uuid,
      params: Array<Parameter>,
  ): Promise<ResponseMeta.AsObject | StatusResponse | undefined> {
    let response = new CommandResponse();
    response.setMeta(this.getDummyMeta());

    return response.getMeta()?.toObject();
  }
}<|MERGE_RESOLUTION|>--- conflicted
+++ resolved
@@ -35,7 +35,9 @@
 import { DashboardMetricsResponse } from '@blockjoy/blockjoy-grpc/dist/out/dashboard_service_pb';
 import {
   CreateHostRequest,
-  CreateHostResponse, DeleteHostResponse, GetHostsRequest,
+  CreateHostResponse,
+  DeleteHostResponse,
+  GetHostsRequest,
   GetHostsResponse,
   UpdateHostResponse,
 } from '@blockjoy/blockjoy-grpc/dist/out/fe_host_service_pb';
@@ -50,7 +52,7 @@
 import {
   CreateNodeRequest,
   CreateNodeResponse, GetNodeRequest,
-  GetNodeResponse, ListNodesRequest,
+  GetNodeResponse,
   UpdateNodeResponse,
 } from '@blockjoy/blockjoy-grpc/dist/out/node_service_pb';
 import {
@@ -71,7 +73,6 @@
 import { Parameter } from '@blockjoy/blockjoy-grpc/dist/out/common_pb';
 import { Timestamp } from 'google-protobuf/google/protobuf/timestamp_pb';
 import { BlockchainServiceClient } from '@blockjoy/blockjoy-grpc/dist/out/Blockchain_serviceServiceClientPb';
-import { GetBlockchainRequest, ListBlockchainsRequest } from '@blockjoy/blockjoy-grpc/dist/out/blockchain_service_pb';
 
 export type StatusResponse = {
   code: string;
@@ -147,11 +148,11 @@
   id_str: string | undefined;
 };
 export type GrpcHostObject = Host.AsObject &
-    ConvenienceConversion & { node_objects: Array<GrpcNodeObject> | undefined };
+  ConvenienceConversion & { node_objects: Array<GrpcNodeObject> | undefined };
 export type GrpcNodeObject = Node.AsObject &
-    ConvenienceConversion & { updated_at_datetime: Date | undefined };
+  ConvenienceConversion & { updated_at_datetime: Date | undefined };
 export type GrpcUserObject = User.AsObject &
-    ConvenienceConversion & { updated_at_datetime: Date | undefined };
+  ConvenienceConversion & { updated_at_datetime: Date | undefined };
 
 export class GrpcClient {
   private authentication: AuthenticationServiceClient | undefined;
@@ -169,6 +170,7 @@
 
   constructor(host: string) {
     this.initClients(host);
+
     this.token = '';
   }
 
@@ -180,8 +182,6 @@
     return null;
   }
 
-<<<<<<< HEAD
-=======
   async listNodes(): Promise<Array<GrpcNodeObject>> {
     const hosts = await this.getHosts();
 
@@ -190,7 +190,6 @@
     return [];
   }
 
->>>>>>> 1c140b91
   /**
    * Initialize all gRPC clients
    */
@@ -214,13 +213,13 @@
     api_token.setValue(this.token);
 
     this.token = JSON.parse(
-        window.localStorage.getItem('identity') || '',
+      window.localStorage.getItem('identity') || '',
     ).accessToken;
     return Buffer.from(this.token).toString('base64');
   }
 
   getAuthHeader(): AuthHeader {
-    return { authorization: this.getApiToken() }
+    return { authorization: `Bearer ${this.getApiToken()}` }
   }
 
   getDummyMeta(): ResponseMeta {
@@ -297,8 +296,8 @@
   /* Authentication service */
 
   async login(
-      email: string,
-      pwd: string,
+    email: string,
+    pwd: string,
   ): Promise<ApiToken.AsObject | StatusResponse | undefined> {
     console.debug(`Using "${email}" => "${pwd}" for login`);
 
@@ -311,27 +310,27 @@
     request.setMeta(request_meta);
 
     return this.authentication
-        ?.login(request, null)
-        .then((response) => {
-          console.log(`Got login response: ${response}`);
-          this.token = response.getToken()?.toObject().value || '';
-
-          return response.getToken()?.toObject();
-        })
-        .catch((err) => {
-          return {
-            code: 'Unauthenticated',
-            message: `${err}`,
-            metadata: {
-              headers: {
-                'content-type': 'application/grpc',
-                date: 'Fri, 26 Aug 2022 17:55:33 GMT',
-                'content-length': '0',
-              },
+      ?.login(request, null)
+      .then((response) => {
+        console.log(`Got login response: ${response}`);
+        this.token = response.getToken()?.toObject().value || '';
+
+        return response.getToken()?.toObject();
+      })
+      .catch((err) => {
+        return {
+          code: 'Unauthenticated',
+          message: `${err}`,
+          metadata: {
+            headers: {
+              'content-type': 'application/grpc',
+              date: 'Fri, 26 Aug 2022 17:55:33 GMT',
+              'content-length': '0',
             },
-            source: 'None',
-          };
-        });
+          },
+          source: 'None',
+        };
+      });
   }
 
   async refresh(): Promise<ApiToken.AsObject | StatusResponse | undefined> {
@@ -344,8 +343,8 @@
   /* Billing service */
 
   async createBill(
-      user_id: Uuid,
-      org_id: Uuid,
+    user_id: Uuid,
+    org_id: Uuid,
   ): Promise<Bill.AsObject | StatusResponse | undefined> {
     let bill = new Bill();
     bill.setId('some-bill-id');
@@ -369,7 +368,7 @@
   async getBlockchains(): Promise<Array<Blockchain.AsObject> | StatusResponse | undefined> {
     let request_meta = new RequestMeta();
     request_meta.setId(this.getDummyUuid());
-    let request = new ListBlockchainsRequest();
+    let request = new GetHostsRequest();
     request.setMeta(request_meta);
 
     return this.blockchain?.list(request, this.getAuthHeader())
@@ -395,8 +394,8 @@
   /* Dashboard service */
 
   async getDashboardMetrics(): Promise<
-      Array<Metric.AsObject> | StatusResponse
-      > {
+    Array<Metric.AsObject> | StatusResponse
+  > {
     let metric = new Metric();
     metric.setName(Name.ONLINE);
     let value = new google_protobuf_any_pb.Any();
@@ -420,26 +419,24 @@
   /* Host service */
 
   async getHosts(
-      host_id?: Uuid,
-      org_id?: Uuid,
-      token?: string,
+    host_id?: Uuid,
+    org_id?: Uuid,
+    token?: string,
   ): Promise<Array<GrpcHostObject> | StatusResponse | undefined> {
     let oid = new Uuid();
     oid.setValue('2592312d-daf6-4a0e-b2da-012d89b41088');
-
     let request_meta = new RequestMeta();
     request_meta.setId(this.getDummyUuid());
     let request = new GetHostsRequest();
     request.setMeta(request_meta);
     request.setOrgId(oid);
 
-    return this.host?.get(request, this.getAuthHeader())
+    return this.host
+      ?.get(request, this.getAuthHeader())
       .then((response) => {
-        console.log(`got hosts: ${response.getHostsList()}`);
         return response.getHostsList()?.map((host) => host_to_grpc_host(host));
       })
       .catch((err) => {
-        console.error(`error on get hosts: ${err}`);
         return {
           code: 'Unknown',
           message: `${err}`,
@@ -456,7 +453,7 @@
   }
 
   async createHost(
-      host: Host,
+    host: Host,
   ): Promise<ResponseMeta.AsObject | StatusResponse | undefined> {
     let request_meta = new RequestMeta();
     request_meta.setId(this.getDummyUuid());
@@ -484,7 +481,7 @@
   }
 
   async updateHost(
-      host: Host,
+    host: Host,
   ): Promise<ResponseMeta.AsObject | StatusResponse | undefined> {
     let response = new UpdateHostResponse();
     response.setMeta(this.getDummyMeta());
@@ -493,7 +490,7 @@
   }
 
   async deleteHost(
-      host_id: Uuid,
+    host_id: Uuid,
   ): Promise<ResponseMeta.AsObject | StatusResponse | undefined> {
     let response = new DeleteHostResponse();
     response.setMeta(this.getDummyMeta());
@@ -504,10 +501,10 @@
   /* Host provision service */
 
   async getHostProvision(
-      otp?: string,
+    otp?: string,
   ): Promise<
-      Array<HostProvision.AsObject> | StatusResponse | undefined | void
-      > {
+    Array<HostProvision.AsObject> | StatusResponse | undefined | void
+  > {
     let provision = new HostProvision();
 
     if (otp) provision.setId(otp);
@@ -528,7 +525,7 @@
   }
 
   async createHostProvision(
-      host_provision: HostProvision,
+    host_provision: HostProvision,
   ): Promise<ResponseMeta.AsObject | StatusResponse | undefined> {
     let response = new CreateHostProvisionResponse();
     response.setMeta(this.getDummyMeta());
@@ -538,36 +535,8 @@
 
   /* Node service */
 
-  async listNodes(org_id: Uuid): Promise<Array<GrpcNodeObject> | StatusResponse | undefined> {
-    console.log(`listing all nodes over all hosts of org ${org_id}`);
-
-    let request_meta = new RequestMeta();
-    request_meta.setId(this.getDummyUuid());
-
-    let request = new ListNodesRequest();
-    request.setMeta(request_meta);
-    request.setOrgId(org_id);
-
-    return this.node?.list(request, this.getAuthHeader()).then((response) => {
-      return response.getNodesList().map((node) => node_to_grpc_node(node));
-    }).catch((err) => {
-      return {
-        code: 'Get nodes error',
-        message: `${err}`,
-        metadata: {
-          headers: {
-            'content-type': 'application/grpc',
-            date: 'Fri, 26 Aug 2022 17:55:33 GMT',
-            'content-length': '0',
-          },
-        },
-        source: 'None',
-      };
-    });
-  }
-
   async getNode(
-      node_id: Uuid,
+    node_id: Uuid,
   ): Promise<GrpcNodeObject | StatusResponse | undefined> {
     let request_meta = new RequestMeta();
     request_meta.setId(this.getDummyUuid());
@@ -597,9 +566,8 @@
   }
 
   async createNode(
-      node: Node,
-  ): Promise<ResponseMeta.AsObject | StatusResponse | undefined> {
-    console.log(`Got node to create: ${node}`);
+    node: Node,
+  ): Promise<ResponseMeta.AsObject | StatusResponse | undefined> {
     let request_meta = new RequestMeta();
     request_meta.setId(this.getDummyUuid());
 
@@ -608,10 +576,8 @@
     request.setNode(node);
 
     return this.node?.create(request, this.getAuthHeader()).then((response) => {
-      console.log(`created node: ${JSON.stringify(response.toObject())}`);
       return response.getMeta()?.toObject();
     }).catch((err) => {
-      console.log(`got err: ${err}`);
       return {
         code: 'Create node error',
         message: `${err}`,
@@ -628,7 +594,7 @@
   }
 
   async updateNode(
-      node: Node,
+    node: Node,
   ): Promise<ResponseMeta.AsObject | StatusResponse | undefined> {
     let response = new UpdateNodeResponse();
     response.setMeta(this.getDummyMeta());
@@ -639,8 +605,8 @@
   /* Organization service */
 
   async getOrganizations(): Promise<
-      Array<Organization.AsObject> | StatusResponse
-      > {
+    Array<Organization.AsObject> | StatusResponse
+  > {
     let organization = new Organization();
     organization.setId(this.getDummyUuid());
     organization.setName('ThisGroup');
@@ -657,7 +623,7 @@
   }
 
   async createOrganization(
-      organization: Organization,
+    organization: Organization,
   ): Promise<ResponseMeta.AsObject | StatusResponse | undefined> {
     let response = new CreateOrganizationResponse();
     response.setMeta(this.getDummyMeta());
@@ -666,7 +632,7 @@
   }
 
   async updateOrganization(
-      organization: Organization,
+    organization: Organization,
   ): Promise<ResponseMeta.AsObject | StatusResponse | undefined> {
     let response = new UpdateOrganizationResponse();
     response.setMeta(this.getDummyMeta());
@@ -675,7 +641,7 @@
   }
 
   async deleteOrganization(
-      organization_id: Uuid,
+    organization_id: Uuid,
   ): Promise<ResponseMeta.AsObject | StatusResponse | undefined> {
     let response = new DeleteOrganizationResponse();
     response.setMeta(this.getDummyMeta());
@@ -702,7 +668,7 @@
   }
 
   async createUser(
-      user: UIUser,
+    user: UIUser,
   ): Promise<ResponseMeta.AsObject | StatusResponse | undefined> {
     console.log(`using user data: ${user}`);
 
@@ -713,7 +679,7 @@
   }
 
   async upsertConfiguration(
-      params: Array<UserConfigurationParameter>,
+    params: Array<UserConfigurationParameter>,
   ): Promise<ResponseMeta.AsObject | StatusResponse | undefined> {
     let response = new UpsertConfigurationResponse();
     response.setMeta(this.getDummyMeta());
@@ -722,8 +688,8 @@
   }
 
   async getConfiguration(): Promise<
-      Array<UserConfigurationParameter.AsObject> | StatusResponse | undefined
-      > {
+    Array<UserConfigurationParameter.AsObject> | StatusResponse | undefined
+  > {
     let response = new GetConfigurationResponse();
     response.setMeta(this.getDummyMeta());
 
@@ -733,10 +699,10 @@
   /* Update service */
 
   async getUpdates(): Promise<
-      | Array<UpdateNotification.AsObject | undefined>
-      | StatusResponse
-      | Array<undefined>
-      > {
+    | Array<UpdateNotification.AsObject | undefined>
+    | StatusResponse
+    | Array<undefined>
+  > {
     let update = new UpdateNotification();
     update.setNode(this.getDummyNode());
 
@@ -750,8 +716,8 @@
   /* Command service */
 
   async execCreateNode(
-      host_id: Uuid,
-      node: UINodeCreate,
+    host_id: Uuid,
+    node: UINodeCreate,
   ): Promise<ResponseMeta.AsObject | StatusResponse | undefined> {
     let response = new CommandResponse();
     response.setMeta(this.getDummyMeta());
@@ -760,7 +726,7 @@
   }
 
   async execDeleteNode(
-      host_id: Uuid,
+    host_id: Uuid,
   ): Promise<ResponseMeta.AsObject | StatusResponse | undefined> {
     let response = new CommandResponse();
     response.setMeta(this.getDummyMeta());
@@ -769,7 +735,7 @@
   }
 
   async execStartNode(
-      host_id: Uuid,
+    host_id: Uuid,
   ): Promise<ResponseMeta.AsObject | StatusResponse | undefined> {
     let response = new CommandResponse();
     response.setMeta(this.getDummyMeta());
@@ -778,7 +744,7 @@
   }
 
   async execStopNode(
-      host_id: Uuid,
+    host_id: Uuid,
   ): Promise<ResponseMeta.AsObject | StatusResponse | undefined> {
     let response = new CommandResponse();
     response.setMeta(this.getDummyMeta());
@@ -787,7 +753,7 @@
   }
 
   async execRestartNode(
-      host_id: Uuid,
+    host_id: Uuid,
   ): Promise<ResponseMeta.AsObject | StatusResponse | undefined> {
     let response = new CommandResponse();
     response.setMeta(this.getDummyMeta());
@@ -796,7 +762,7 @@
   }
 
   async execCreateHost(
-      host: UIHostCreate,
+    host: UIHostCreate,
   ): Promise<ResponseMeta.AsObject | StatusResponse | undefined> {
     let response = new CommandResponse();
     response.setMeta(this.getDummyMeta());
@@ -805,7 +771,7 @@
   }
 
   async execDeleteHost(
-      host_id: Uuid,
+    host_id: Uuid,
   ): Promise<ResponseMeta.AsObject | StatusResponse | undefined> {
     let response = new CommandResponse();
     response.setMeta(this.getDummyMeta());
@@ -814,7 +780,7 @@
   }
 
   async execStartHost(
-      host_id: Uuid,
+    host_id: Uuid,
   ): Promise<ResponseMeta.AsObject | StatusResponse | undefined> {
     let response = new CommandResponse();
     response.setMeta(this.getDummyMeta());
@@ -823,7 +789,7 @@
   }
 
   async execStopHost(
-      host_id: Uuid,
+    host_id: Uuid,
   ): Promise<ResponseMeta.AsObject | StatusResponse | undefined> {
     let response = new CommandResponse();
     response.setMeta(this.getDummyMeta());
@@ -832,7 +798,7 @@
   }
 
   async execRestartHost(
-      host_id: Uuid,
+    host_id: Uuid,
   ): Promise<ResponseMeta.AsObject | StatusResponse | undefined> {
     let response = new CommandResponse();
     response.setMeta(this.getDummyMeta());
@@ -841,8 +807,8 @@
   }
 
   async execGeneric(
-      host_id: Uuid,
-      params: Array<Parameter>,
+    host_id: Uuid,
+    params: Array<Parameter>,
   ): Promise<ResponseMeta.AsObject | StatusResponse | undefined> {
     let response = new CommandResponse();
     response.setMeta(this.getDummyMeta());
