--- conflicted
+++ resolved
@@ -1303,66 +1303,6 @@
     return response.getParamsList().map((item) => item.toObject());
   }
 
-<<<<<<< HEAD
-  /* Update service */
-
-  getUpdates(eqmx_url: string, callback: (payload: any) => void): void {
-    let token = this.getApiToken() || '';
-    token = Buffer.from(token, 'base64').toString('binary');
-
-    const data = JSON.parse(
-      Buffer.from(token?.split('.')[1], 'base64').toString('binary'),
-    );
-    const channel = `/orgs/${data.data.org_id}/nodes`;
-
-    console.log('using token for mqtt auth: ', data);
-
-    let mqtt_client = mqtt.connect(`ws://${eqmx_url}/mqtt`, {
-      clean: true,
-      connectTimeout: 30000,
-      port: 8083,
-      protocolId: 'MQTT',
-      clientId: 'user_auth',
-      reconnectPeriod: 30000,
-      username: token,
-      password: token,
-    });
-
-    // /orgs/ <
-    //   org_id >
-    //   /nodes/ <
-    //   node_id >
-
-    mqtt_client.on('connect', () => {
-      console.log('MQTT connected');
-      mqtt_client.subscribe(channel, (err) => {
-        if (err) {
-          console.log('subscription error: ', err);
-        } else {
-          console.log(`MQTT subscribed to ${channel}`);
-        }
-      });
-    });
-
-    mqtt_client.on('message', (topic, payload) => {
-      // let tmp = new TextDecoder().decode(payload);
-      let msg = NodeMessage.deserializeBinary(
-        new Uint8Array(payload),
-      ).toObject();
-      console.log('MQTT topic: ', topic);
-      console.log('MQTT payload: ', msg.deleted);
-      callback(payload);
-    });
-
-    mqtt_client.on('error', (err) => {
-      console.log('MQTT connection error: ', err);
-    });
-  }
-
-  /* Command service */
-
-=======
->>>>>>> 0307c445
   async execCreateNode(
     host_id: string,
     node: UINodeCreate,
