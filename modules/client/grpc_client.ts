--- conflicted
+++ resolved
@@ -268,15 +268,6 @@
   }
 
   setTokenValue(token: string) {
-<<<<<<< HEAD
-    // this.token = token;
-    const new_token = Buffer.from(token, 'binary').toString(
-        'base64',
-    );
-
-    this.token = new_token;
-    JSON.parse(localStorage.getItem('identity') || '').accessToken = new_token;
-=======
     const new_token = Buffer.from(token, 'binary').toString('base64');
 
     this.token = new_token;
@@ -288,7 +279,6 @@
       const updatedIdentityString = JSON.stringify(parsedIdentity);
       localStorage.setItem('identity', updatedIdentityString);
     }
->>>>>>> 4547956c
   }
 
   initStorage() {
@@ -792,12 +782,9 @@
       ?.get(request, this.getAuthHeader())
       .then((response) => {
         this.setTokenValue(response.getMeta()?.getToken()?.getValue() || '');
-<<<<<<< HEAD
-=======
 
         console.log('getNode', node_to_grpc_node(response.getNode()));
 
->>>>>>> 4547956c
         return node_to_grpc_node(response.getNode());
       })
       .catch((err) => {
@@ -1306,55 +1293,6 @@
     return response.getParamsList().map((item) => item.toObject());
   }
 
-<<<<<<< HEAD
-  /* Update service */
-
-  getUpdates(
-    eqmx_url: string,
-    callback: (payload: any, nodeList: any[]) => void,
-    nodeList: any[],
-  ): void {
-    let token = this.getApiToken() || '';
-    token = Buffer.from(token, 'base64').toString('binary');
-
-    const data = JSON.parse(
-      Buffer.from(token?.split('.')[1], 'base64').toString('binary'),
-    );
-    const channel = `/orgs/${data.data.org_id}/nodes`;
-
-    console.log('using token for mqtt auth: ', data);
-
-    let mqtt_client = mqtt.connect(`ws://${eqmx_url}/mqtt`, {
-      clean: true,
-      connectTimeout: 30000,
-      port: 8083,
-      protocolId: 'MQTT',
-      clientId: 'user_auth',
-      reconnectPeriod: 30000,
-      username: token,
-      password: token,
-    });
-
-    let request = new GetUpdatesRequest();
-    request.setMeta(request_meta);
-
-    mqtt_client.on('connect', function (err) {
-      console.log('MQTT connected');
-      mqtt_client.subscribe('js-test-topic', function (err) {
-        if (err) console.log('subscription error: ', err);
-        else console.log('MQTT subscribed to "js-test-topic"');
-      });
-    });
-
-    mqtt_client.on('error', function (err) {
-      console.log('MQTT connection error: ', err);
-    });
-  }
-
-  /* Command service */
-
-=======
->>>>>>> 4547956c
   async execCreateNode(
     host_id: string,
     node: UINodeCreate,
@@ -1672,13 +1610,6 @@
     return this.invitation
       ?.listReceived(request, this.getAuthHeader())
       .then((response) => {
-<<<<<<< HEAD
-        console.log(
-          'pendingInvitations',
-          response.getInvitationsList().map((item) => item.toObject()),
-        );
-=======
->>>>>>> 4547956c
         this.setTokenValue(response.getMeta()?.getToken()?.getValue() || '');
         return response.getInvitationsList().map((item) => item.toObject());
       })
