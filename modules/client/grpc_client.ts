import { AuthenticationServiceClient } from '@blockjoy/blockjoy-grpc/dist/out/Authentication_serviceServiceClientPb';
import {
  LoginUserRequest,
  RefreshTokenResponse,
} from '@blockjoy/blockjoy-grpc/dist/out/authentication_service_pb';
import {
  ApiToken,
  Bill,
  Blockchain,
  Host,
  HostProvision,
  Metric,
  Node,
  Organization,
  Parameter,
  RequestMeta,
  ResponseMeta,
  UpdateNotification,
  User,
  UserConfigurationParameter,
} from '@blockjoy/blockjoy-grpc/dist/out/common_pb';
import { v4 as uuidv4 } from 'uuid';
import { BillingServiceClient } from '@blockjoy/blockjoy-grpc/dist/out/Billing_serviceServiceClientPb';
import { DashboardServiceClient } from '@blockjoy/blockjoy-grpc/dist/out/Dashboard_serviceServiceClientPb';
import { HostServiceClient } from '@blockjoy/blockjoy-grpc/dist/out/Fe_host_serviceServiceClientPb';
import { HostProvisionServiceClient } from '@blockjoy/blockjoy-grpc/dist/out/Host_provision_serviceServiceClientPb';
import { NodeServiceClient } from '@blockjoy/blockjoy-grpc/dist/out/Node_serviceServiceClientPb';
import { OrganizationServiceClient } from '@blockjoy/blockjoy-grpc/dist/out/Organization_serviceServiceClientPb';
import { UpdateServiceClient } from '@blockjoy/blockjoy-grpc/dist/out/Update_serviceServiceClientPb';
import { UserServiceClient } from '@blockjoy/blockjoy-grpc/dist/out/User_serviceServiceClientPb';
import { CreateBillResponse } from '@blockjoy/blockjoy-grpc/dist/out/billing_service_pb';
import * as google_protobuf_timestamp_pb from 'google-protobuf/google/protobuf/timestamp_pb';
import { Timestamp } from 'google-protobuf/google/protobuf/timestamp_pb';
import * as google_protobuf_any_pb from 'google-protobuf/google/protobuf/any_pb';
import {
  DashboardMetricsRequest,
  DashboardMetricsResponse,
} from '@blockjoy/blockjoy-grpc/dist/out/dashboard_service_pb';
import {
  CreateHostRequest,
<<<<<<< HEAD
  CreateHostResponse, DeleteHostResponse, GetHostsRequest,
  GetHostsResponse,
=======
  DeleteHostResponse,
  GetHostsRequest,
>>>>>>> 5fc7e60e
  UpdateHostResponse,
} from '@blockjoy/blockjoy-grpc/dist/out/fe_host_service_pb';
import {
  CreateHostProvisionRequest,
  GetHostProvisionRequest,
  GetHostProvisionResponse,
} from '@blockjoy/blockjoy-grpc/dist/out/host_provision_service_pb';
import {
  CreateNodeRequest,
  GetNodeRequest,
  ListNodesRequest,
  UpdateNodeResponse,
} from '@blockjoy/blockjoy-grpc/dist/out/node_service_pb';
import {
  CreateOrganizationResponse,
  DeleteOrganizationResponse, GetOrganizationsRequest,
  GetOrganizationsResponse,
  UpdateOrganizationResponse,
} from '@blockjoy/blockjoy-grpc/dist/out/organization_service_pb';
import {
  CreateUserResponse,
  GetConfigurationResponse,
  GetUserResponse,
  UpsertConfigurationResponse,
} from '@blockjoy/blockjoy-grpc/dist/out/user_service_pb';
import { GetUpdatesResponse } from '@blockjoy/blockjoy-grpc/dist/out/update_service_pb';
import {
  CommandRequest,
  CommandResponse,
} from '@blockjoy/blockjoy-grpc/dist/out/command_service_pb';
import { BlockchainServiceClient } from '@blockjoy/blockjoy-grpc/dist/out/Blockchain_serviceServiceClientPb';
import { ListBlockchainsRequest } from '@blockjoy/blockjoy-grpc/dist/out/blockchain_service_pb';
import {
  adjectives,
  animals,
  colors,
  uniqueNamesGenerator,
} from 'unique-names-generator';
import { CommandServiceClient } from '@blockjoy/blockjoy-grpc/dist/out/Command_serviceServiceClientPb';

export type StatusResponse = {
  code: string;
  message: string;
  metadata: { headers: {} };
  source: string;
};
export type UIUser = {
  first_name: string;
  last_name: string;
  email: string;
  password: string;
  password_confirmation: string;
};
export type UINodeCreate = {
  host_id: string;
  node_type: string;
  blockchain_id: string;
  command: 'create_node';
  sub_cmd?: string;
};
export type UIHostCreate = {
  name: string;
  location?: string;
};
export type AuthHeader = {
  authorization: string;
};

export function timestamp_to_date(ts: Timestamp | undefined): Date | undefined {
  if (ts !== undefined) {
    return new Date(ts.getSeconds() * 1000);
  }
}

export function node_to_grpc_node(node: Node | undefined): GrpcNodeObject {
  return {
    ...node?.toObject(),
    groupsList: node?.getGroupsList() || [],
    created_at_datetime: timestamp_to_date(node?.getCreatedAt()),
    updated_at_datetime: timestamp_to_date(node?.getUpdatedAt()),
  };
}

export function host_to_grpc_host(host: Host | undefined): GrpcHostObject {
  return {
    ...host?.toObject(),
    created_at_datetime: timestamp_to_date(host?.getCreatedAt()) || undefined,
    nodesList: host?.getNodesList().map((node) => node.toObject()) || [],
    node_objects: host?.getNodesList().map((node) => node_to_grpc_node(node)),
  };
}

export function blockchain_to_grpc_blockchain(
  chain: Blockchain | undefined,
): GrpcBlockchainObject {
  return {
    id: chain?.getId() || '',
    name: chain?.getName() || '',
    status: chain?.getStatus() || Blockchain.BlockchainStatus.DEVELOPMENT,
    supportedNodesTypes: chain?.getSupportedNodesTypes() || '',
    supportsBroadcast: false,
    supportsEtl: chain?.getSupportsEtl() || true,
    supportsNode: chain?.getSupportsNode() || true,
    supportsStaking: chain?.getSupportsStaking() || true,
    ...chain?.toObject(),
    created_at_datetime: timestamp_to_date(chain?.getCreatedAt()) || undefined,
    updated_at_datetime: timestamp_to_date(chain?.getUpdatedAt()) || undefined,
    supported_node_types:
      JSON.parse(chain?.getSupportedNodesTypes() || '') || []
  };
}

export function user_to_grpc_user(user: User | undefined): GrpcUserObject {
  return {
    ...user?.toObject(),
    created_at_datetime: timestamp_to_date(user?.getCreatedAt()),
    updated_at_datetime: timestamp_to_date(user?.getUpdatedAt()),
  };
}

export type ConvenienceConversion = {
  created_at_datetime: Date | undefined;
};
export type GrpcBlockchainObject = Blockchain.AsObject &
  ConvenienceConversion & {
    supported_node_types: any;
    updated_at_datetime: Date | undefined;
  };
export type GrpcHostObject = Host.AsObject &
    ConvenienceConversion & { node_objects: Array<GrpcNodeObject> | undefined };
export type GrpcNodeObject = Node.AsObject &
    ConvenienceConversion & { updated_at_datetime: Date | undefined };
export type GrpcUserObject = User.AsObject &
  ConvenienceConversion & { updated_at_datetime: Date | undefined };
export class GrpcClient {
  private authentication: AuthenticationServiceClient | undefined;
  private billing: BillingServiceClient | undefined;
  private dashboard: DashboardServiceClient | undefined;
  private host: HostServiceClient | undefined;
  private host_provision: HostProvisionServiceClient | undefined;
  private node: NodeServiceClient | undefined;
  private organization: OrganizationServiceClient | undefined;
  private update: UpdateServiceClient | undefined;
  private user: UserServiceClient | undefined;
  private blockchain: BlockchainServiceClient | undefined;
  private command: CommandServiceClient | undefined;

  private token: string;

  constructor(host: string) {
    this.initClients(host);
    this.token = '';
  }

  setTokenValue(token: string) {
    this.token = token;
  }

  initStorage() {
    return null;
  }

  /**
   * Initialize all gRPC clients
   */
  private initClients(host: string) {
    this.authentication = new AuthenticationServiceClient(host, null, null);
    this.host = new HostServiceClient(host, null, null);
    this.blockchain = new BlockchainServiceClient(host, null, null);
    this.node = new NodeServiceClient(host, null, null);
    this.host_provision = new HostProvisionServiceClient(host, null, null);
    this.dashboard = new DashboardServiceClient(host, null, null);
    this.command = new CommandServiceClient(host, null, null);
    /*
        this.billing = new BillingServiceClient(host, null, null);
        this.organization = new OrganizationServiceClient(host, null, null);
        this.update = new UpdateServiceClient(host, null, null);
        this.user = new UserServiceClient(host, null, null);
         */
  }

  getApiToken() {
    let api_token = new ApiToken();
    api_token.setValue(this.token);

    this.token = JSON.parse(
        window.localStorage.getItem('identity') || '',
    ).accessToken;
    return Buffer.from(this.token).toString('base64');
  }

  getAuthHeader(): AuthHeader {
<<<<<<< HEAD
    return { authorization: this.getApiToken() };
=======
    return { authorization: `Bearer ${this.getApiToken()}` };
>>>>>>> 5fc7e60e
  }

  getDummyMeta(): ResponseMeta {
    let meta = new ResponseMeta();
    meta.setStatus(ResponseMeta.Status.SUCCESS);
    meta.setOriginRequestId(this.getDummyUuid());

    return meta;
  }

  getDummyUuid(): string {
    return uuidv4();
  }

  getDummyNode(): Node {
    let node = new Node();
    node.setHostId(this.getDummyUuid());
    node.setId(this.getDummyUuid());
    node.setOrgId(this.getDummyUuid());
    node.setBlockchainId(this.getDummyUuid());
    node.setName('lorem-node');
    node.setGroupsList(['group-one']);
    node.setVersion('0.1.0');
    node.setIp('127.0.0.1');
    node.setType('');
    node.setAddress('0x999999999');
    node.setWalletAddress('0x000000001');
    node.setBlockHeight(12_121_112);
    node.setNodeData('some-blob');
    node.setCreatedAt(this.getDummyTimestamp());
    node.setUpdatedAt(this.getDummyTimestamp());
    node.setStatus(Node.NodeStatus.PROCESSING);

    return node;
  }

  getDummyHost(): Host {
    let host = new Host();
    host.setId(this.getDummyUuid());
    host.setOrgId(this.getDummyUuid());
    host.setName('lorem-ipsum');
    host.setVersion('0.1.0');
    host.setLocation('Djibouti');
    host.setCpuCount(8);
    host.setMemSize(32);
    host.setDiskSize(2048);
    host.setOs('Darwin');
    host.setOsVersion('21.6.0 Darwin Kernel Version 21.6.');
    host.setIp('127.0.0.1');
    host.addNodes(this.getDummyNode());
    host.setStatus(Host.HostStatus.CREATING);
    host.setCreatedAt(this.getDummyTimestamp());

    return host;
  }

  getDummyTimestamp(): google_protobuf_timestamp_pb.Timestamp {
    let now = new Date();
    let fromdate = new Date();

    fromdate.setDate(now.getDate() - Math.floor(Math.random() * 10));

    let timestamp = new google_protobuf_timestamp_pb.Timestamp();

    timestamp.setSeconds(fromdate.getTime() / 1000);
    timestamp.setNanos(0);

    return timestamp;
  }

  /* Authentication service */

  async login(
      email: string,
      pwd: string,
  ): Promise<ApiToken.AsObject | StatusResponse | undefined> {
    console.debug(`Using "${email}" => "${pwd}" for login`);

    let request_meta = new RequestMeta();
    request_meta.setId(this.getDummyUuid());

    let request = new LoginUserRequest();
    request.setEmail(email);
    request.setPassword(pwd);
    request.setMeta(request_meta);

    return this.authentication
<<<<<<< HEAD
        ?.login(request, null)
        .then((response) => {
          this.token = response.getToken()?.toObject().value || '';

          return response.getToken()?.toObject();
        })
        .catch((err) => {
          return {
            code: 'Unauthenticated',
            message: `${err}`,
            metadata: {
              headers: {
                'content-type': 'application/grpc',
                date: 'Fri, 26 Aug 2022 17:55:33 GMT',
                'content-length': '0',
              },
=======
      ?.login(request, null)
      .then((response) => {
        this.token = response.getToken()?.toObject().value || '';

        return response.getToken()?.toObject();
      })
      .catch((err) => {
        return {
          code: 'Unauthenticated',
          message: `${err}`,
          metadata: {
            headers: {
              'content-type': 'application/grpc',
              date: 'Fri, 26 Aug 2022 17:55:33 GMT',
              'content-length': '0',
>>>>>>> 5fc7e60e
            },
            source: 'None',
          };
        });
  }

  async refresh(): Promise<ApiToken.AsObject | StatusResponse | undefined> {
    let response = new RefreshTokenResponse();
    response.setMeta(this.getDummyMeta());

    return response.getToken()?.toObject();
  }

  /* Billing service */

  async createBill(
    user_id: string,
    org_id: string,
  ): Promise<Bill.AsObject | StatusResponse | undefined> {
    let bill = new Bill();
    bill.setId('some-bill-id');
    bill.setPdfUrl('/some/url.pdf');
    bill.setCreatedAt(this.getDummyTimestamp());
    bill.setTaxNumber('tax-number');
    bill.setReceiverName('Max Mustermann');
    bill.setReceiverAddress('Bondstreet 1a, 12312 Djibouti');
    bill.setTaxRate(0.2);
    bill.setNetAmount(100.0);
    bill.setGrossAmount(120.0);

    let response = new CreateBillResponse();
    response.setMeta(this.getDummyMeta());

    return response.getBill()?.toObject();
  }

  /* Blockchain service */

  async getBlockchains(): Promise<
    Array<GrpcBlockchainObject> | StatusResponse | undefined
  > {
    let request_meta = new RequestMeta();
    request_meta.setId(this.getDummyUuid());
    let request = new ListBlockchainsRequest();
    request.setMeta(request_meta);

    return this.blockchain
      ?.list(request, this.getAuthHeader())
      .then((response) => {
        return response
          .getBlockchainsList()
          .map((chain) => blockchain_to_grpc_blockchain(chain));
      })
      .catch((err) => {
        return {
          code: 'Blockchain error',
          message: `${err}`,
          metadata: {
            headers: {
              'content-type': 'application/grpc',
              date: 'Fri, 26 Aug 2022 17:55:33 GMT',
              'content-length': '0',
            },
          },
          source: 'None',
        };
      });
  }

  /* Dashboard service */

  async getDashboardMetrics(): Promise<
    Array<Metric.AsObject> | undefined | StatusResponse
  > {
    let request_meta = new RequestMeta();
    request_meta.setId(this.getDummyUuid());

    let request = new DashboardMetricsRequest();
    request.setMeta(request_meta);

    return this.dashboard
      ?.metrics(request, this.getAuthHeader())
      .then((response) => {
        console.log(
          'got metrics: ',
          response.getMetricsList().map((item) => item.toObject()),
        );
        return response
          .getMetricsList()
          .map((item) => item.toObject());
      })
      .catch((err) => {
        return {
          code: 'Get metrics error',
          message: `${err}`,
          metadata: {
            headers: {
              'content-type': 'application/grpc',
              date: 'Fri, 26 Aug 2022 17:55:33 GMT',
              'content-length': '0',
            },
          },
          source: 'None',
        };
      });
  }

  /* Host service */

  async getHosts(
    host_id?: string,
    org_id?: string,
    token?: string,
  ): Promise<Array<GrpcHostObject> | StatusResponse | undefined> {
    let oid = process.env.NEXT_PUBLIC_ORG_ID || '';
    let request_meta = new RequestMeta();
    request_meta.setId(this.getDummyUuid());
    let request = new GetHostsRequest();
    request.setMeta(request_meta);
    request.setOrgId(oid);

    return this.host
      ?.get(request, this.getAuthHeader())
      .then((response) => {
<<<<<<< HEAD
        console.log(`got hosts: ${response.getHostsList()}`);
=======
>>>>>>> 5fc7e60e
        return response.getHostsList()?.map((host) => host_to_grpc_host(host));
      })
      .catch((err) => {
        console.error(`error on get hosts: ${err}`);
        return {
          code: 'Unknown',
          message: `${err}`,
          metadata: {
            headers: {
              'content-type': 'application/grpc',
              date: 'Fri, 26 Aug 2022 17:55:33 GMT',
              'content-length': '0',
            },
            source: 'None',
          };
        });
  }

  async createHost(
      host: Host,
  ): Promise<ResponseMeta.AsObject | StatusResponse | undefined> {
    let request_meta = new RequestMeta();
    request_meta.setId(this.getDummyUuid());

    let request = new CreateHostRequest();
    request.setMeta(request_meta);
    request.setHost(host);

    return this.host
      ?.create(request, this.getAuthHeader())
      .then((response) => response.getMeta()?.toObject())
      .catch((err) => {
        return {
          code: 'Create host error',
          message: `${err}`,
          metadata: {
            headers: {
              'content-type': 'application/grpc',
              date: 'Fri, 26 Aug 2022 17:55:33 GMT',
              'content-length': '0',
            },
          },
          source: 'None',
        };
      });
  }

  async updateHost(
      host: Host,
  ): Promise<ResponseMeta.AsObject | StatusResponse | undefined> {
    let response = new UpdateHostResponse();
    response.setMeta(this.getDummyMeta());

    return response.getMeta()?.toObject();
  }

  async deleteHost(
    host_id: string,
  ): Promise<ResponseMeta.AsObject | StatusResponse | undefined> {
    let response = new DeleteHostResponse();
    response.setMeta(this.getDummyMeta());

    return response.getMeta()?.toObject();
  }

  /* Host provision service */

  async getHostProvision(
    otp: string,
  ): Promise<Array<HostProvision.AsObject> | StatusResponse | undefined> {
    let provision = new HostProvision();
    provision.setId(otp);

    let request_meta = new RequestMeta();
    request_meta.setId(this.getDummyUuid());

    let request = new GetHostProvisionRequest();
    request.setMeta(request_meta);
    request.setId(otp);

    return this.host_provision
      ?.get(request, this.getAuthHeader())
      .then((response) => {
        return response.getHostProvisionsList().map((hp) => hp.toObject());
      })
      .catch((err) => {
        return {
          code: 'Get host provisions error',
          message: `${err}`,
          metadata: {
            headers: {
              'content-type': 'application/grpc',
              date: 'Fri, 26 Aug 2022 17:55:33 GMT',
              'content-length': '0',
            },
          },
          source: 'None',
        };
      });
  }

  async createHostProvision(
      host_provision: HostProvision,
  ): Promise<ResponseMeta.AsObject | StatusResponse | undefined> {
    let request_meta = new RequestMeta();
    request_meta.setId(this.getDummyUuid());

    let request = new CreateHostProvisionRequest();
    request.setMeta(request_meta);
    request.setHostProvision(host_provision);

<<<<<<< HEAD
    return this.host_provision?.create(request, this.getAuthHeader()).then((response) => {
      return response.getMeta()?.toObject()
    }).catch((err) => {
      return {
        code: 'Create host provision error',
        message: `${err}`,
        metadata: {
          headers: {
            'content-type': 'application/grpc',
            date: 'Fri, 26 Aug 2022 17:55:33 GMT',
            'content-length': '0',
          },
        },
        source: 'None',
      };
    });
=======
    return this.host_provision
      ?.create(request, this.getAuthHeader())
      .then((response) => {
        return response.getMeta()?.toObject();
      })
      .catch((err) => {
        return {
          code: 'Create host provision error',
          message: `${err}`,
          metadata: {
            headers: {
              'content-type': 'application/grpc',
              date: 'Fri, 26 Aug 2022 17:55:33 GMT',
              'content-length': '0',
            },
          },
          source: 'None',
        };
      });
>>>>>>> 5fc7e60e
  }

  /* Node service */

  async listNodes(
    org_id: string,
  ): Promise<Array<GrpcNodeObject> | StatusResponse | undefined> {
<<<<<<< HEAD
    console.log(`listing all nodes over all hosts of org ${org_id}`);

=======
>>>>>>> 5fc7e60e
    let request_meta = new RequestMeta();
    request_meta.setId(this.getDummyUuid());

    let request = new ListNodesRequest();
    request.setMeta(request_meta);
    request.setOrgId(org_id);

    return this.node
      ?.list(request, this.getAuthHeader())
      .then((response) => {
        return response.getNodesList().map((node) => node_to_grpc_node(node));
      })
      .catch((err) => {
        return {
          code: 'Get nodes error',
          message: `${err}`,
          metadata: {
            headers: {
              'content-type': 'application/grpc',
              date: 'Fri, 26 Aug 2022 17:55:33 GMT',
              'content-length': '0',
            },
          },
          source: 'None',
        };
      });
  }

  async getNode(
    node_id: string,
  ): Promise<GrpcNodeObject | StatusResponse | undefined> {
    let request_meta = new RequestMeta();
    request_meta.setId(this.getDummyUuid());

    let request = new GetNodeRequest();
    request.setMeta(request_meta);
    request.setId(node_id);

    return this.node
      ?.get(request, this.getAuthHeader())
      .then((response) => {
        return node_to_grpc_node(response.getNode());
      })
      .catch((err) => {
        return {
          code: 'Get node error',
          message: `${err}`,
          metadata: {
            headers: {
              'content-type': 'application/grpc',
              date: 'Fri, 26 Aug 2022 17:55:33 GMT',
              'content-length': '0',
            },
          },
          source: 'None',
        };
      });
  }

  async createNode(
      node: Node,
  ): Promise<ResponseMeta.AsObject | StatusResponse | undefined> {
<<<<<<< HEAD
    console.log(`Got node to create: ${node}`);
=======
>>>>>>> 5fc7e60e
    let request_meta = new RequestMeta();
    request_meta.setId(this.getDummyUuid());

    node.setName(
      uniqueNamesGenerator({ dictionaries: [adjectives, colors, animals] }),
    );
    node.setStatus(Node.NodeStatus.UNDEFINEDAPPLICATIONSTATUS);
    node.setWalletAddress('0x0198230123120');
    node.setAddress('0x023848388637');

    let request = new CreateNodeRequest();
    request.setMeta(request_meta);
    request.setNode(node);

    return this.node
      ?.create(request, this.getAuthHeader())
      .then((response) => {
<<<<<<< HEAD
        console.log(`created node: ${JSON.stringify(response.toObject())}`);
        return response.getMeta()?.toObject();
      })
      .catch((err) => {
        console.log(`got err: ${err}`);
=======
        return response.getMeta()?.toObject();
      })
      .catch((err) => {
>>>>>>> 5fc7e60e
        return {
          code: 'Create node error',
          message: `${err}`,
          metadata: {
            headers: {
              'content-type': 'application/grpc',
              date: 'Fri, 26 Aug 2022 17:55:33 GMT',
              'content-length': '0',
            },
          },
          source: 'None',
        };
      });
  }

  async updateNode(
      node: Node,
  ): Promise<ResponseMeta.AsObject | StatusResponse | undefined> {
    let response = new UpdateNodeResponse();
    response.setMeta(this.getDummyMeta());

    return response.getMeta()?.toObject();
  }

  /* Organization service */

  async getOrganizations(): Promise<
    Array<Organization.AsObject> | StatusResponse | undefined
  > {
    let request_meta = new RequestMeta();
    request_meta.setId(this.getDummyUuid());

    let request = new GetOrganizationsRequest();
    request.setMeta(request_meta);

    return this.organization?.get(request, this.getAuthHeader()).then((response) => {
      return response.getOrganizationsList().map((item) => item.toObject());
    }).catch((err) => {
      return {
        code: 'Get organizations error',
        message: `${err}`,
        metadata: {
          headers: {
            'content-type': 'application/grpc',
            date: 'Fri, 26 Aug 2022 17:55:33 GMT',
            'content-length': '0',
          },
        },
        source: 'None',
      };
    });
  }

  async createOrganization(
      organization: Organization,
  ): Promise<ResponseMeta.AsObject | StatusResponse | undefined> {
    let response = new CreateOrganizationResponse();
    response.setMeta(this.getDummyMeta());

    return response.getMeta()?.toObject();
  }

  async updateOrganization(
      organization: Organization,
  ): Promise<ResponseMeta.AsObject | StatusResponse | undefined> {
    let response = new UpdateOrganizationResponse();
    response.setMeta(this.getDummyMeta());

    return response.getMeta()?.toObject();
  }

  async deleteOrganization(
    organization_id: string,
  ): Promise<ResponseMeta.AsObject | StatusResponse | undefined> {
    let response = new DeleteOrganizationResponse();
    response.setMeta(this.getDummyMeta());

    return response.getMeta()?.toObject();
  }

  /* User service */

  async getUser(): Promise<GrpcUserObject | StatusResponse | undefined> {
    let user = new User();
    user.setId(this.getDummyUuid());
    user.setFirstName('max');
    user.setLastName('Mustermann');
    user.setEmail('max@mustermann.at');
    user.setCreatedAt(this.getDummyTimestamp());
    user.setUpdatedAt(this.getDummyTimestamp());

    let response = new GetUserResponse();
    response.setMeta(this.getDummyMeta());
    response.setUser(user);

    return user_to_grpc_user(response.getUser());
  }

  async createUser(
      user: UIUser,
  ): Promise<ResponseMeta.AsObject | StatusResponse | undefined> {
    let response = new CreateUserResponse();
    response.setMeta(this.getDummyMeta());

    return response.getMeta()?.toObject();
  }

  async upsertConfiguration(
      params: Array<UserConfigurationParameter>,
  ): Promise<ResponseMeta.AsObject | StatusResponse | undefined> {
    let response = new UpsertConfigurationResponse();
    response.setMeta(this.getDummyMeta());

    return response.getMeta()?.toObject();
  }

  async getConfiguration(): Promise<
      Array<UserConfigurationParameter.AsObject> | StatusResponse | undefined
      > {
    let response = new GetConfigurationResponse();
    response.setMeta(this.getDummyMeta());

    return response.getParamsList().map((item) => item.toObject());
  }

  /* Update service */

  async getUpdates(): Promise<
      | Array<UpdateNotification.AsObject | undefined>
      | StatusResponse
      | Array<undefined>
      > {
    let update = new UpdateNotification();
    update.setNode(this.getDummyNode());

    let response = new GetUpdatesResponse();
    response.setMeta(this.getDummyMeta());
    response.setUpdate(update);

    return [response.getUpdate()?.toObject()];
  }

  /* Command service */

  async execCreateNode(
    host_id: string,
    node: UINodeCreate,
  ): Promise<ResponseMeta.AsObject | StatusResponse | undefined> {
    let response = new CommandResponse();
    response.setMeta(this.getDummyMeta());

    return response.getMeta()?.toObject();
  }

  async execDeleteNode(
    host_id: string,
  ): Promise<ResponseMeta.AsObject | StatusResponse | undefined> {
    let response = new CommandResponse();
    response.setMeta(this.getDummyMeta());

    return response.getMeta()?.toObject();
  }

  async execStartNode(
    host_id: string,
    node_id: string,
  ): Promise<ResponseMeta.AsObject | StatusResponse | undefined> {
    console.log("got host_id", host_id, " node_id: ", node_id.toString());
    let request_meta = new RequestMeta();
    request_meta.setId(this.getDummyUuid());

    let param = new Parameter();
    param.setName('resource_id');
    param.setValue(node_id);

    let request = new CommandRequest();
    request.setMeta(request_meta);
    request.setId(host_id);
    request.addParams(param);

    return this.command
      ?.startNode(request, this.getAuthHeader())
      .then((response) => {
        return response.getMeta()?.toObject();
      })
      .catch((err) => {
        return {
          code: 'Start node error',
          message: `${err}`,
          metadata: {
            headers: {
              'content-type': 'application/grpc',
              date: 'Fri, 26 Aug 2022 17:55:33 GMT',
              'content-length': '0',
            },
          },
          source: 'None',
        };
      });
  }

  async execStopNode(
    host_id: string,
    node_id: string,
  ): Promise<ResponseMeta.AsObject | StatusResponse | undefined> {
    let request_meta = new RequestMeta();
    request_meta.setId(this.getDummyUuid());

    let param = new Parameter();
    param.setName('resource_id');
    param.setValue(node_id.toString());

    let request = new CommandRequest();
    request.setMeta(request_meta);
    request.setId(host_id);
    request.addParams(param);

    return this.command
      ?.stopNode(request, this.getAuthHeader())
      .then((response) => {
        return response.getMeta()?.toObject();
      })
      .catch((err) => {
        return {
          code: 'Start node error',
          message: `${err}`,
          metadata: {
            headers: {
              'content-type': 'application/grpc',
              date: 'Fri, 26 Aug 2022 17:55:33 GMT',
              'content-length': '0',
            },
          },
          source: 'None',
        };
      });
  }

  async execRestartNode(
    host_id: string,
  ): Promise<ResponseMeta.AsObject | StatusResponse | undefined> {
    let response = new CommandResponse();
    response.setMeta(this.getDummyMeta());

    return response.getMeta()?.toObject();
  }

  async execCreateHost(
      host: UIHostCreate,
  ): Promise<ResponseMeta.AsObject | StatusResponse | undefined> {
    let response = new CommandResponse();
    response.setMeta(this.getDummyMeta());

    return response.getMeta()?.toObject();
  }

  async execDeleteHost(
    host_id: string,
  ): Promise<ResponseMeta.AsObject | StatusResponse | undefined> {
    let response = new CommandResponse();
    response.setMeta(this.getDummyMeta());

    return response.getMeta()?.toObject();
  }

  async execStartHost(
    host_id: string,
  ): Promise<ResponseMeta.AsObject | StatusResponse | undefined> {
    let response = new CommandResponse();
    response.setMeta(this.getDummyMeta());

    return response.getMeta()?.toObject();
  }

  async execStopHost(
    host_id: string,
  ): Promise<ResponseMeta.AsObject | StatusResponse | undefined> {
    let response = new CommandResponse();
    response.setMeta(this.getDummyMeta());

    return response.getMeta()?.toObject();
  }

  async execRestartHost(
    host_id: string,
  ): Promise<ResponseMeta.AsObject | StatusResponse | undefined> {
    let request_meta = new RequestMeta();
    request_meta.setId(this.getDummyUuid());

    let request = new CommandRequest();
    request.setMeta(request_meta);
    request.setId(host_id);

    return this.command
      ?.restartHost(request, this.getAuthHeader())
      .then((response) => {
        return response.getMeta()?.toObject();
      })
      .catch((err) => {
        return {
          code: 'Restart host error',
          message: `${err}`,
          metadata: {
            headers: {
              'content-type': 'application/grpc',
              date: 'Fri, 26 Aug 2022 17:55:33 GMT',
              'content-length': '0',
            },
          },
          source: 'None',
        };
      });
  }

  async execGeneric(
    host_id: string,
    params: Array<Parameter>,
  ): Promise<ResponseMeta.AsObject | StatusResponse | undefined> {
    let response = new CommandResponse();
    response.setMeta(this.getDummyMeta());

    return response.getMeta()?.toObject();
  }
}<|MERGE_RESOLUTION|>--- conflicted
+++ resolved
@@ -38,13 +38,8 @@
 } from '@blockjoy/blockjoy-grpc/dist/out/dashboard_service_pb';
 import {
   CreateHostRequest,
-<<<<<<< HEAD
-  CreateHostResponse, DeleteHostResponse, GetHostsRequest,
-  GetHostsResponse,
-=======
   DeleteHostResponse,
   GetHostsRequest,
->>>>>>> 5fc7e60e
   UpdateHostResponse,
 } from '@blockjoy/blockjoy-grpc/dist/out/fe_host_service_pb';
 import {
@@ -237,11 +232,7 @@
   }
 
   getAuthHeader(): AuthHeader {
-<<<<<<< HEAD
-    return { authorization: this.getApiToken() };
-=======
     return { authorization: `Bearer ${this.getApiToken()}` };
->>>>>>> 5fc7e60e
   }
 
   getDummyMeta(): ResponseMeta {
@@ -329,24 +320,6 @@
     request.setMeta(request_meta);
 
     return this.authentication
-<<<<<<< HEAD
-        ?.login(request, null)
-        .then((response) => {
-          this.token = response.getToken()?.toObject().value || '';
-
-          return response.getToken()?.toObject();
-        })
-        .catch((err) => {
-          return {
-            code: 'Unauthenticated',
-            message: `${err}`,
-            metadata: {
-              headers: {
-                'content-type': 'application/grpc',
-                date: 'Fri, 26 Aug 2022 17:55:33 GMT',
-                'content-length': '0',
-              },
-=======
       ?.login(request, null)
       .then((response) => {
         this.token = response.getToken()?.toObject().value || '';
@@ -362,7 +335,6 @@
               'content-type': 'application/grpc',
               date: 'Fri, 26 Aug 2022 17:55:33 GMT',
               'content-length': '0',
->>>>>>> 5fc7e60e
             },
             source: 'None',
           };
@@ -487,10 +459,6 @@
     return this.host
       ?.get(request, this.getAuthHeader())
       .then((response) => {
-<<<<<<< HEAD
-        console.log(`got hosts: ${response.getHostsList()}`);
-=======
->>>>>>> 5fc7e60e
         return response.getHostsList()?.map((host) => host_to_grpc_host(host));
       })
       .catch((err) => {
@@ -602,24 +570,6 @@
     request.setMeta(request_meta);
     request.setHostProvision(host_provision);
 
-<<<<<<< HEAD
-    return this.host_provision?.create(request, this.getAuthHeader()).then((response) => {
-      return response.getMeta()?.toObject()
-    }).catch((err) => {
-      return {
-        code: 'Create host provision error',
-        message: `${err}`,
-        metadata: {
-          headers: {
-            'content-type': 'application/grpc',
-            date: 'Fri, 26 Aug 2022 17:55:33 GMT',
-            'content-length': '0',
-          },
-        },
-        source: 'None',
-      };
-    });
-=======
     return this.host_provision
       ?.create(request, this.getAuthHeader())
       .then((response) => {
@@ -639,7 +589,6 @@
           source: 'None',
         };
       });
->>>>>>> 5fc7e60e
   }
 
   /* Node service */
@@ -647,11 +596,6 @@
   async listNodes(
     org_id: string,
   ): Promise<Array<GrpcNodeObject> | StatusResponse | undefined> {
-<<<<<<< HEAD
-    console.log(`listing all nodes over all hosts of org ${org_id}`);
-
-=======
->>>>>>> 5fc7e60e
     let request_meta = new RequestMeta();
     request_meta.setId(this.getDummyUuid());
 
@@ -714,10 +658,6 @@
   async createNode(
       node: Node,
   ): Promise<ResponseMeta.AsObject | StatusResponse | undefined> {
-<<<<<<< HEAD
-    console.log(`Got node to create: ${node}`);
-=======
->>>>>>> 5fc7e60e
     let request_meta = new RequestMeta();
     request_meta.setId(this.getDummyUuid());
 
@@ -735,17 +675,9 @@
     return this.node
       ?.create(request, this.getAuthHeader())
       .then((response) => {
-<<<<<<< HEAD
-        console.log(`created node: ${JSON.stringify(response.toObject())}`);
         return response.getMeta()?.toObject();
       })
       .catch((err) => {
-        console.log(`got err: ${err}`);
-=======
-        return response.getMeta()?.toObject();
-      })
-      .catch((err) => {
->>>>>>> 5fc7e60e
         return {
           code: 'Create node error',
           message: `${err}`,
