--- conflicted
+++ resolved
@@ -1275,15 +1275,13 @@
 
   /* Update service */
 
-<<<<<<< HEAD
-  getUpdates(stateObject?: StateObject): void {
-=======
   getUpdates(eqmx_url: string, callback: (payload: any) => void): void {
->>>>>>> ca1f8336
     let token = this.getApiToken() || '';
     token = Buffer.from(token, 'base64').toString('binary');
 
-    const data = JSON.parse(Buffer.from(token?.split('.')[1], 'base64').toString('binary'));
+    const data = JSON.parse(
+      Buffer.from(token?.split('.')[1], 'base64').toString('binary'),
+    );
     const channel = `/orgs/${data.data.org_id}/nodes`;
 
     console.log('using token for mqtt auth: ', data);
@@ -1317,10 +1315,32 @@
 
     mqtt_client.on('message', (topic, payload) => {
       // let tmp = new TextDecoder().decode(payload);
-      let msg = NodeMessage.deserializeBinary(new Uint8Array(payload)).toObject();
+      let msg = NodeMessage.deserializeBinary(
+        new Uint8Array(payload),
+      ).toObject();
       console.log('MQTT topic: ', topic);
-      console.log('MQTT payload: ', msg.deleted);
-      callback(payload);
+
+      console.log('msg', msg);
+
+      if (msg.deleted) {
+        console.log('MQTT payload (node deleted): ', msg.deleted);
+        callback({
+          type: 'delete',
+          node: msg.deleted,
+        });
+      } else if (msg.updated) {
+        console.log('MQTT payload (node updated): ', msg.updated);
+        callback({
+          type: 'updated',
+          node: msg.updated,
+        });
+      } else if (msg.created) {
+        console.log('MQTT payload (node created): ', msg.created);
+        callback({
+          type: 'create',
+          node: msg.created,
+        });
+      }
     });
 
     mqtt_client.on('error', (err) => {
