--- conflicted
+++ resolved
@@ -12,11 +12,7 @@
 import Head from 'next/head';
 import { useGetBlockchains, useNodeList } from '@modules/node';
 import { useRecoilValue } from 'recoil';
-<<<<<<< HEAD
-import { useNodeUpdates } from '@modules/node/hooks/useNodeUpdates';
-=======
 import { useMqttUpdates } from '@modules/node/hooks/useMqttUpdates';
->>>>>>> 0307c445
 
 type LayoutType = {
   children: React.ReactNode;
@@ -32,11 +28,7 @@
   const repository = useIdentityRepository();
   const userId = repository?.getIdentity()?.id;
 
-<<<<<<< HEAD
-  useNodeUpdates();
-=======
   useMqttUpdates();
->>>>>>> 0307c445
 
   const { getReceivedInvitations } = useInvitations();
   const { getOrganizations, organizations } = useGetOrganizations();
@@ -54,15 +46,12 @@
   }, []);
 
   useEffect(() => {
-<<<<<<< HEAD
-=======
     if (defaultOrganization?.id) {
       loadNodes();
     }
   }, [defaultOrganization?.id]);
 
   useEffect(() => {
->>>>>>> 0307c445
     if (!blockchains?.length) {
       getBlockchains();
       console.log('getting blockchains in layout');
