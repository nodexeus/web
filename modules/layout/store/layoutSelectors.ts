--- conflicted
+++ resolved
@@ -74,18 +74,6 @@
   },
 });
 
-<<<<<<< HEAD
-const adminFullWidth = selector<boolean>({
-  key: 'layout.admin.fullWidth',
-  get: ({ get }) => {
-    const layoutVal = get(layout);
-
-    return layoutVal?.['admin.fullWidth'] ?? false;
-  },
-});
-
-=======
->>>>>>> f9e29eeb
 const activeNodeView = selectorFamily<View, boolean>({
   key: 'layout.nodes.activeView',
   get:
