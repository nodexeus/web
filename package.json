{
  "name": "my-app",
  "version": "0.1.0",
  "private": true,
  "scripts": {
    "grpc:update": "npm i blockjoy-mock-grpc@latest",
    "dev": "npm run grpc:update && next dev",
    "build": "next build",
    "start": "next start",
    "lint": "next lint",
    "export": "next build && next export"
  },
  "dependencies": {
    "@emotion/react": "^11.9.3",
<<<<<<< HEAD
    "blockjoy-mock-grpc": "^1.0.21",
=======
    "@hookform/error-message": "2.0.0",
    "animejs": "^3.2.1",
>>>>>>> 77637a81
    "next": "12.2.3",
    "react": "18.2.0",
    "react-dom": "18.2.0",
    "react-hook-form": "^7.34.2",
    "react-intersection-observer": "^9.4.0",
    "react-toastify": "^9.0.7",
    "recoil": "^0.7.4"
  },
  "devDependencies": {
    "@svgr/webpack": "^6.3.1",
    "@types/animejs": "^3.1.5",
    "@types/node": "18.6.1",
    "@types/react": "18.0.15",
    "@types/react-dom": "18.0.6",
    "eslint": "8.20.0",
    "eslint-config-next": "12.2.3",
    "typescript": "4.7.4"
  }
}<|MERGE_RESOLUTION|>--- conflicted
+++ resolved
@@ -12,19 +12,19 @@
   },
   "dependencies": {
     "@emotion/react": "^11.9.3",
-<<<<<<< HEAD
-    "blockjoy-mock-grpc": "^1.0.21",
-=======
-    "@hookform/error-message": "2.0.0",
+    "@hookform/error-message": "^2.0.0",
+    "@types/google-protobuf": "^3.15.6",
     "animejs": "^3.2.1",
->>>>>>> 77637a81
+    "blockjoy-mock-grpc": "^1.1.1",
+    "google-protobuf": "^3.21.0",
     "next": "12.2.3",
     "react": "18.2.0",
     "react-dom": "18.2.0",
     "react-hook-form": "^7.34.2",
     "react-intersection-observer": "^9.4.0",
     "react-toastify": "^9.0.7",
-    "recoil": "^0.7.4"
+    "recoil": "^0.7.4",
+    "uuid": "^8.3.2"
   },
   "devDependencies": {
     "@svgr/webpack": "^6.3.1",
@@ -32,6 +32,7 @@
     "@types/node": "18.6.1",
     "@types/react": "18.0.15",
     "@types/react-dom": "18.0.6",
+    "@types/uuid": "^8.3.4",
     "eslint": "8.20.0",
     "eslint-config-next": "12.2.3",
     "typescript": "4.7.4"
