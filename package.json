--- conflicted
+++ resolved
@@ -14,11 +14,7 @@
     "serve-storybook": "serve storybook-static"
   },
   "dependencies": {
-<<<<<<< HEAD
-    "@blockjoy/blockjoy-grpc": "^1.1.42",
-=======
     "@blockjoy/blockjoy-grpc": "^1.1.46",
->>>>>>> bd5bd6c5
     "@emotion/react": "^11.9.3",
     "@hookform/error-message": "^2.0.0",
     "animejs": "^3.2.1",
