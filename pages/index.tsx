import { LoginFooter, LoginForm } from '@modules/auth';
import { Layout } from '@shared/components';
import type { NextPage } from 'next';

<<<<<<< HEAD
import { useGrpc } from '@modules/auth';

interface IPerson {
  name: string;
  age: number;
  isEmployed?: boolean;
  walk: () => void
}

// svelte version of the app uses index page for auth check and login form
=======
>>>>>>> 77637a81
const Login: NextPage = () => {

  const [client] = useGrpc();

  const response = client?.login("user@test.com", "test");

  if ((response as any)?.code === "Unauthenticated") {
    // it error'd
    const { code } = (response as any);
    console.log(code);
  } else {
    // it worked
    const result = (response as any)?.toObject();
    console.log(result?.token?.value);
  }

 
  return (
    <Layout title="Login">
      <LoginForm />
      <LoginFooter />
    </Layout>
  );
};

export default Login;<|MERGE_RESOLUTION|>--- conflicted
+++ resolved
@@ -2,36 +2,8 @@
 import { Layout } from '@shared/components';
 import type { NextPage } from 'next';
 
-<<<<<<< HEAD
-import { useGrpc } from '@modules/auth';
-
-interface IPerson {
-  name: string;
-  age: number;
-  isEmployed?: boolean;
-  walk: () => void
-}
-
 // svelte version of the app uses index page for auth check and login form
-=======
->>>>>>> 77637a81
 const Login: NextPage = () => {
-
-  const [client] = useGrpc();
-
-  const response = client?.login("user@test.com", "test");
-
-  if ((response as any)?.code === "Unauthenticated") {
-    // it error'd
-    const { code } = (response as any);
-    console.log(code);
-  } else {
-    // it worked
-    const result = (response as any)?.toObject();
-    console.log(result?.token?.value);
-  }
-
- 
   return (
     <Layout title="Login">
       <LoginForm />
