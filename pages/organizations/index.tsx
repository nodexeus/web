import { AppLayout } from '@modules/layout';
import {
  OrganizationManagement,
  OrganizationView,
<<<<<<< HEAD
  OrganizationDetails,
=======
  OrganizationMembersView,
>>>>>>> 6f13a758
} from '@modules/organization';
import { OrganizationsUIProvider } from '@modules/organization/ui/OrganizationsUIContext';
import { isMobile } from 'react-device-detect';

const Organizations = () => (
  <OrganizationsUIProvider>
<<<<<<< HEAD
    <OrganizationManagement>
      <OrganizationView>
        <OrganizationDetails />
=======
    <OrganizationManagement isListOnly={isMobile}>
      <OrganizationView>
        <OrganizationMembersView />
>>>>>>> 6f13a758
      </OrganizationView>
    </OrganizationManagement>
  </OrganizationsUIProvider>
);

Organizations.getLayout = function getLayout(page: any) {
  return <AppLayout isPageFlex>{page}</AppLayout>;
};

export default Organizations;<|MERGE_RESOLUTION|>--- conflicted
+++ resolved
@@ -2,26 +2,16 @@
 import {
   OrganizationManagement,
   OrganizationView,
-<<<<<<< HEAD
-  OrganizationDetails,
-=======
   OrganizationMembersView,
->>>>>>> 6f13a758
 } from '@modules/organization';
 import { OrganizationsUIProvider } from '@modules/organization/ui/OrganizationsUIContext';
 import { isMobile } from 'react-device-detect';
 
 const Organizations = () => (
   <OrganizationsUIProvider>
-<<<<<<< HEAD
-    <OrganizationManagement>
-      <OrganizationView>
-        <OrganizationDetails />
-=======
     <OrganizationManagement isListOnly={isMobile}>
       <OrganizationView>
         <OrganizationMembersView />
->>>>>>> 6f13a758
       </OrganizationView>
     </OrganizationManagement>
   </OrganizationsUIProvider>
